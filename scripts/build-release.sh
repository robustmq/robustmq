#!/bin/sh
# Copyright 2023 RobustMQ Team
#
# Licensed under the Apache License, Version 2.0 (the "License");
# you may not use this file except in compliance with the License.
# You may obtain a copy of the License at
#
#     http://www.apache.org/licenses/LICENSE-2.0
#
# Unless required by applicable law or agreed to in writing, software
# distributed under the License is distributed on an "AS IS" BASIS,
# WITHOUT WARRANTIES OR CONDITIONS OF ANY KIND, either express or implied.
# See the License for the specific language governing permissions and
# limitations under the License.

set -e

platform=$1
version=$2
build_dir="../build"
target="robustmq"

timestamp() {
    date '+%Y-%m-%d %H:%M:%S'
}

log() {
    echo "[$(timestamp)] $1"
}

if [ -z "$version" ]; then
    log "Package version cannot be null, eg: sh scripts/build-release.sh mac-x86_64 0.1.0"
    exit 1
fi

prepare_target() {
    local arc=$1
    if ! rustup target list | grep -q "${arc} (installed)"; then
        log "Installing Rust target ${arc}..."
        rustup target add ${arc}
    fi
}

cross_build(){
    local arc=$1
    local platform_package_name=$2
    local version=$3

    local package_name=${target}-${platform_package_name}-${version}
    local package_path=${build_dir}/${package_name}

    log "Architecture: ${arc}"
    log "Building ${package_name} ..."

    # Build
    cargo build --release --target ${arc}

    # Check if the build was successful
    if [ $? -ne 0 ]; then
        log "Cargo build failed for ${arc}"
        exit 1
    fi

    mkdir -p ${package_path}/{bin,libs,config}

<<<<<<< HEAD
    binaries=(mqtt-server placement-center journal-server cli-command)
=======
    binaries="mqtt-server placement-center journal-server cli-command-mqtt cli-command-placement"
>>>>>>> 0025e592

    for binary in ${binaries}; do
        local bin_path="target/${arc}/release/${binary}"
        if [ -f "${bin_path}" ]; then
        cp "${bin_path}" ${package_path}/libs/
        else
            log "Error: ${binary} not found in target/${arc}/release/"
            exit 1
        fi
    done

    cp -rf bin/* ${package_path}/bin/
    cp -rf config/* ${package_path}/config/
    cp -rf example/* ${package_path}/config/example

    # Recommended to use the 755 in the production environment
    chmod -R 777 ${package_path}/bin/*

    # Compress the package
    (cd ${build_dir} && tar zcvf ${package_name}.tar.gz ${package_name} && rm -rf ${package_name})
    cd ..

    log "Build ${package_name} successfully"
    log "You can find the package in ${build_dir}"
}

build_linux_x86_64_release() {
    # Amd64 gnu
    prepare_target "x86_64-unknown-linux-gnu"
    cross_build "x86_64-unknown-linux-gnu" "linux-x86_64-gnu" "$1"

    # Amd64 musl
    prepare_target "x86_64-unknown-linux-musl"
    cross_build "x86_64-unknown-linux-musl" "linux-x86_64-musl" "$1"
}

build_linux_arm64_release() {
    # Arm64 gnu
    prepare_target "aarch64-unknown-linux-gnu"
    cross_build "aarch64-unknown-linux-gnu" "linux-arm64-gnu" "$1"

    # Arm64 musl
    prepare_target "aarch64-unknown-linux-musl"
    cross_build "aarch64-unknown-linux-musl" "linux-arm64-musl" "$1"
}

build_mac_x86_64_release() {
    # Amd64 apple
    prepare_target "x86_64-apple-darwin"
    cross_build "x86_64-apple-darwin" "mac-x86_64-apple" "$1"
}

build_mac_arm64_release() {
    # Arm64 apple silicon
    prepare_target "aarch64-apple-darwin"
    cross_build "aarch64-apple-darwin" "mac-arm64-apple" "$1"
}

build_win_x86_64_release() {
    # Amd64 gnu
    prepare_target "x86_64-pc-windows-gnu"
    cross_build "x86_64-pc-windows-gnu" "windows-x86_64-gnu" "$1"
}

build_win_x86_release() {
    # x86 32bit gnu
    prepare_target "i686-pc-windows-gnu"
    cross_build "i686-pc-windows-gnu" "windows-x86-gnu" "$1"
}

build_win_arm64_release() {
    # Arm64 gnu
    prepare_target "aarch64-pc-windows-gnullvm"
    cross_build "aarch64-pc-windows-gnullvm" "windows-arm64-gnu" "$1"
}

build_local(){
    local package_name=${target}-${version}
    local package_path=${build_dir}/${package_name}

    log "Building ${package_name} ..."

    # Build
    cargo build
    if [ $? -ne 0 ]; then
        log "Cargo build failed"
        exit 1
    fi

    mkdir -p ${package_path}/{bin,libs,config}

<<<<<<< HEAD
    binaries=(mqtt-server placement-center journal-server cli-command)
=======
    binaries="mqtt-server placement-center journal-server cli-command-mqtt cli-command-placement"
>>>>>>> 0025e592

    for binary in ${binaries}; do
        local bin_path="target/debug/${binary}"
        if [ -f "${bin_path}" ]; then
            cp "${bin_path}" ${package_path}/libs/
        else
            log "Error: ${binary} not found in target/debug/"
            exit 1
        fi
    done

    cp -rf bin/* ${package_path}/bin/
    cp -rf config/* ${package_path}/config/
    cp -rf example/* ${package_path}/config/example

    # Recommended to use the 755
    chmod -R 777 ${package_path}/bin/*

    # Compress the package
    (cd ${build_dir} && tar zcvf ${package_name}.tar.gz ${package_name} && rm -rf ${package_name})

    log "Build ${package_name} successfully"
    log "You can find the package in ${build_dir}"
}

# Create the build directory if it doesn't exist
mkdir -p ${build_dir}

case "$platform" in
    linux-x86_64) build_linux_x86_64_release "$version" ;;
    linux-arm64)  build_linux_arm64_release "$version" ;;
    mac-x86_64)   build_mac_x86_64_release "$version" ;;
    mac-arm64)    build_mac_arm64_release "$version" ;;
    win-x86_64)   build_win_x86_64_release "$version" ;;
    win-x86)      build_win_x86_release "$version" ;;
    win-arm64)    build_win_arm64_release "$version" ;;
    local)
        rm -rf ${build_dir}
        mkdir -p ${build_dir}
        build_local "$version"
        ;;
    *)
        log "Platform Error, optional: mac-x86_64, mac-arm64, linux-x86_64, linux-arm64, win-x86_64, win-x86, win-arm64, local"
        exit 1
        ;;
esac<|MERGE_RESOLUTION|>--- conflicted
+++ resolved
@@ -63,11 +63,8 @@
 
     mkdir -p ${package_path}/{bin,libs,config}
 
-<<<<<<< HEAD
+
     binaries=(mqtt-server placement-center journal-server cli-command)
-=======
-    binaries="mqtt-server placement-center journal-server cli-command-mqtt cli-command-placement"
->>>>>>> 0025e592
 
     for binary in ${binaries}; do
         local bin_path="target/${arc}/release/${binary}"
@@ -159,11 +156,7 @@
 
     mkdir -p ${package_path}/{bin,libs,config}
 
-<<<<<<< HEAD
     binaries=(mqtt-server placement-center journal-server cli-command)
-=======
-    binaries="mqtt-server placement-center journal-server cli-command-mqtt cli-command-placement"
->>>>>>> 0025e592
 
     for binary in ${binaries}; do
         local bin_path="target/debug/${binary}"
