## 功能覆盖度
1. 离线消息【done】
2. 订阅逻辑优化【done】
3. MQTT 测试用例失败 case 修复【done】
<<<<<<< HEAD
4. 自动订阅
5. 延时发布【done】
=======
4. 自动订阅【ing】
5. 延时发布【done】 
>>>>>>> 5a24783f
6. 消息验证：确保消息的完整性和合法性
7. 数据集成【done】
   1. sink local file
   2. Kafka 集成
8. 限流【done】
   1. 速率限制
   2. QOS 限制
9. 可观测体系搭建 【done】 需要继续丰富指标
10. ACL/User 【done】
11. Schema: Schema Registry、灵活地消息格式转换：JSON、Avro、Protobuf、Custom codec (HTTP/gRPC)【done】
12. Cloud-Native & K8s 【done】
13. MQTT Over QUIC 【done】

## 测试用例覆盖度
1. 代码测试覆盖度
   1. placement center
   2. MQTT Broker
2. 功能测试覆盖度
   1. TCP、TCPS、WebSocket，WebSockets
   2. 保留消息
   3. 遗嘱消息
   4. 请求相应
   5. 用户属性
   6. 主题别名
   7. 载荷格式指示与内容类型
   8. 共享订阅
   9. 订阅选项
   10. 订阅标识符
   11. 保持连接
   12. 消息过期间隔
   13. 最大报文大小
   14. 错误码
   15. Auth
   16. ACL
   17. 连接抖动
   18. 排他订阅
   19. 延迟发布
   20. 自动订阅
   21. 主题重写
   22. 通配符订阅
3.

## 压测
1. Placement 集群模式 Read/Write 延时和吞吐压测
2. MQTT 发布订阅模式压测
   1. connection
   2. publish
   3. subscribe
   4. qos
3. Journal Engine Node Read/Write 延时和吞吐压测

## 巡检功能
- 简介
- 核心概念
- 系统架构
- 客户端工具使用
- 核心功能
  - 共享订阅
  - 保留消息
  - 遗嘱消息
  - 排他订阅
  - 延迟发布
  - 自动订阅
  - 主题重写
  - 通配符订阅
  - Session 持久化
- GRPC Admin 接口
- Bench 性能压测
- Schema Registry
- 安全
  - 认证
  - 授权
  - 黑名单
  - 连接抖动
- 数据集成
  - Local File
  - Kafka
  - RocketMQ
-  可观测性
   -  指标
   -  trace
   -  集成 promethrus
   -  集成 OpenTelemetry
-  MQTT Over Quic


## MQTT 文档
- 简介
- 核心概念
- 系统架构
- 客户端工具使用
- 核心功能
  - 共享订阅
  - 保留消息
  - 遗嘱消息
  - 排他订阅
  - 延迟发布
  - 自动订阅
  - 主题重写
  - 通配符订阅
  - Session 持久化
- 客户端 SDK
  - 使用 C SDK 连接
  - 使用 Java SDK 连接
  - 使用 Go SDK 连接
  - 使用 Python SDK 连接
  - 使用 Javascript SDK 连接
- GRPC Admin 接口
- Bench 性能压测
- Schema Registry
- 安全
  - 认证
  - 授权
  - 黑名单
  - 连接抖动
- 数据集成
  - Local File
  - Kafka
  - RocketMQ
-  可观测性
   -  指标
   -  trace
   -  集成 promethrus
   -  集成 OpenTelemetry
-  MQTT Over Quic
-<|MERGE_RESOLUTION|>--- conflicted
+++ resolved
@@ -2,13 +2,8 @@
 1. 离线消息【done】
 2. 订阅逻辑优化【done】
 3. MQTT 测试用例失败 case 修复【done】
-<<<<<<< HEAD
-4. 自动订阅
+4. 自动订阅【ing】
 5. 延时发布【done】
-=======
-4. 自动订阅【ing】
-5. 延时发布【done】 
->>>>>>> 5a24783f
 6. 消息验证：确保消息的完整性和合法性
 7. 数据集成【done】
    1. sink local file
