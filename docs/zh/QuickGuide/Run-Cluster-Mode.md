--- conflicted
+++ resolved
@@ -1,4 +1,4 @@
-<<<<<<< HEAD
+# 集群模式
 1. 下载 robustmq-v0.0.1-release.tar.gz 二进制包
 
 ```shell
@@ -11,13 +11,6 @@
  cp -r  build/robustmq-local/libs .
  cp -r example/mqtt-cluster/mqtt-server config/cluster
  cp -r example/mqtt-cluster/placement-center config/cluster
-=======
-# 集群模式
-1. Download .tar.gz
-```
-$ tar -xzvf robustmq-v0.0.1-release.tar.gz
-$ cd robustmq-v0.0.1-release
->>>>>>> 7021cbcb
 ```
 
 2. 启动 Placement-Center
