export const sidebar = [
    {
        text: "Introduction",
        collapsed: true,
        items: [
            { text: "What is RobustMQ", link: "/OverView/What-is-RobustMQ" },
            { text: "Why RobustMQ", link: "/OverView/Why-RobustMQ" },
            { text: "RoadMamp", link: "/OverView/RoadMap" },
        ],
    },
    {
        text: "QuickGuide",
        collapsed: true,
        items: [
            { text: "Overview", link: "/QuickGuide/Overview" },
            { text: "Build", link: "/QuickGuide/Build" },
<<<<<<< HEAD
            {
                text: "RobustMQ MQTT",
                collapsed: true,
                items: [
                    { text: "Stand-loneMode", link: "/QuickGuide/Run-Standalone-Mode" },
                    { text: "ClusterMode", link: "/QuickGuide/Run-Cluster-Mode" },
                    { text: "DockerMode", link: "/QuickGuide/Run-Docker-Mode" },
                    { text: "K8SMode", link: "/QuickGuide/Run-K8S-Mode" },
                ],
            },

=======
            { text: "Stand-loneMode", link: "/QuickGuide/Run-Standalone-Mode" },
            { text: "ClusterMode", link: "/QuickGuide/Run-Cluster-Mode" },
            { text: "DockerMode", link: "/QuickGuide/Run-Docker-Mode" },
            { text: "K8SMode", link: "/QuickGuide/Run-K8S-Mode" },
>>>>>>> 83b1fc1a
        ],
    },
    {
        text: "Architect",
        collapsed: true,
        items: [
            { text: "Overview", link: "/Architect/Overview" },
            { text: "Placement Center", link: "/Architect/Placement-Center" },
            { text: "Broker Server", link: "/Architect/Broker-Server" },
            { text: "Storage Adapter", link: "/Architect/Storage-Adapter" },
            { text: "Journal Server", link: "/Architect/Journal-Server" },
            { text: "Ig Test", link: "/Architect/Test-Case" },
            {
                text: "Configuration",
                collapsed: true,
                items: [
                    { text: "Placement Center", link: "/Architect/Configuration/Placement-Center" },
                    { text: "MQTT Broker", link: "/Architect/Configuration/Mqtt-Server" },
                ],
            },
        ],
    },
    {
        text: "RobustMQ MQTT",
        collapsed: true,
        items: [
            { text: "Overview", link: "/RobustMQ-MQTT/Overview" },
        ],
    },

    {
        text: "RobustMQ Command",
        collapsed: true,
        items: [
            { text: "Overview", link: "/RobustMQ-Command/Overview" },
            { text: "MQTT Command", link: "/RobustMQ-Command/Mqtt-Broker" },
            { text: "Placement Command", link: "/RobustMQ-Command/Placement-Center" },
            { text: "Journal Command", link: "/RobustMQ-Command/Journal Server" },
        ],
    },
    {
        text: "ContributionGuide",
        collapsed: true,
        items: [
            { text: "Contribution Guide", link: "/ContributionGuide/GitHub-Contribution-Guide" },
            { text: "PR Example", link: "/ContributionGuide/Pull-Request-Example" },
            {
                text: "ContributingCode",
                collapsed: true,
                items: [
                    { text: "Build Develop Env", link: "/ContributionGuide/ContributingCode/Build-Develop-Env" },
                    { text: "Cargo Running", link: "/ContributionGuide/ContributingCode/Cargo-Running" },
                    { text: "VsCode Running", link: "/ContributionGuide/ContributingCode/VsCode-Running" },
                    { text: "Code Structure", link: "/ContributionGuide/ContributingCode/Code-Structure" },
                ],
            },
            {
                text: "ContributingDoc",
                collapsed: true,
                items: [
                    { text: "Build Doc Env", link: "/ContributionGuide/ContributingDoc/Build-Doc-Env" },
                    { text: "Doc Contribution Guide", link: "/ContributionGuide/ContributingDoc/Doc-Contribution-Guide" },
                ],
            }
        ],
    },
    {
        text: "VersionRecord",
        collapsed: true,
        items: [
            { text: "0.1.0-beta", link: "/VersionRecord/0.1.0-beta" },
        ],
    },
    {
        text: "Other Data",
        collapsed: true,
        items: [],
    },
];<|MERGE_RESOLUTION|>--- conflicted
+++ resolved
@@ -14,24 +14,10 @@
         items: [
             { text: "Overview", link: "/QuickGuide/Overview" },
             { text: "Build", link: "/QuickGuide/Build" },
-<<<<<<< HEAD
-            {
-                text: "RobustMQ MQTT",
-                collapsed: true,
-                items: [
-                    { text: "Stand-loneMode", link: "/QuickGuide/Run-Standalone-Mode" },
-                    { text: "ClusterMode", link: "/QuickGuide/Run-Cluster-Mode" },
-                    { text: "DockerMode", link: "/QuickGuide/Run-Docker-Mode" },
-                    { text: "K8SMode", link: "/QuickGuide/Run-K8S-Mode" },
-                ],
-            },
-
-=======
             { text: "Stand-loneMode", link: "/QuickGuide/Run-Standalone-Mode" },
             { text: "ClusterMode", link: "/QuickGuide/Run-Cluster-Mode" },
             { text: "DockerMode", link: "/QuickGuide/Run-Docker-Mode" },
             { text: "K8SMode", link: "/QuickGuide/Run-K8S-Mode" },
->>>>>>> 83b1fc1a
         ],
     },
     {
