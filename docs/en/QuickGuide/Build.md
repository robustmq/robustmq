--- conflicted
+++ resolved
@@ -1,8 +1,4 @@
-<<<<<<< HEAD
-## Project packaging
-=======
 ## 项目打包
->>>>>>> 83b1fc1a
 RobustMQ can be packaged with the Make command that comes with the project itself.
 ```
 Build
@@ -13,57 +9,33 @@
   build-arm-release               Build arm version robustmq.
 ```
 
-<<<<<<< HEAD
-## Bundling local versions
-=======
 ## 打包本地版本
->>>>>>> 83b1fc1a
 Automatically identify the current machine model for packaging.
 ```
 make build
 ```
-<<<<<<< HEAD
-## Packaging the Mac version
-=======
 ## 打包 Mac 版本
->>>>>>> 83b1fc1a
 Package versions for both the x86_64-apple-darwi and aarch64-apple-darwin platforms.
 ```
 make build-mac-release
 ```
-<<<<<<< HEAD
-## Bundling Linux versions
-=======
 ## 打包 Linux 版本
->>>>>>> 83b1fc1a
 Package aarch64-unknown-linux-gnu and aarch64-unknown-linux-musl versions.
 ```
 make build-linux-release  
 ```
-<<<<<<< HEAD
-## Packaging the Win build
-=======
 ## 打包 Win 版本
->>>>>>> 83b1fc1a
 Package x86_64-pc-windows-gnu and i686-pc-windows-gnu versions for both platforms.
 ```
 make build-win-release
 ```
-<<<<<<< HEAD
-## Packaging Arm versions
-=======
 ## 打包 Arm 版本
->>>>>>> 83b1fc1a
 Package aarch64-pc-windows-gnullvm platform version.
 ```
 make build-arm-release
 ```
 
-<<<<<<< HEAD
-## Packaged product
-=======
 ## 产物
->>>>>>> 83b1fc1a
 The resulting binary installation is located in the build directory:
 ```
 $ tree build/
