# The arguments for building images.
VERSION:=$(shell grep "version =" Cargo.toml | awk -F'"' '{print $2}' | head -n 1 | sed 's/version = //g')

##@ Build Mac Release
.PHONY: build
build: ## Build mac version robustmq.
	sh scripts/build-release.sh local $(VERSION)

##@ Build Mac Release
.PHONY: build-mac-release
build-mac-release: ## Build mac version robustmq.
	sh scripts/build-release.sh mac $(VERSION)

##@ Build Linux Release
.PHONY: build-linux-release
build-linux-release: ## Build linux version robustmq.
	sh scripts/build-release.sh linux $(VERSION)

##@ Build Win Release
.PHONY: build-win-release
build-win-release: ## Build win version robustmq.
	sh scripts/build-release.sh win $(VERSION)

##@ Build Arm Release
.PHONY: build-arm-release
build-arm-release: ## Build arm version robustmq.
	sh scripts/build-release.sh arm $(VERSION)

.PHONY: test
test:  ## Unit testing for Robustmq
<<<<<<< HEAD
	sh ./scripts/unit-test.sh
=======
	sh ./scripts/unit-test.sh dev

.PHONY: test-ci
test-ci:  ## Unit testing for Robustmq
	sh ./scripts/unit-test.sh ci
>>>>>>> 9b957a4a

.PHONY: mqtt-ig-test
mqtt-ig-test:  ## Integration testing for MQTT Broker
	sh ./scripts/mqtt-ig-test.sh dev

.PHONY: mqtt-ig-test-ci
mqtt-ig-test-ci:  ## Integration testing for MQTT Broker
	sh ./scripts/mqtt-ig-test.sh ci

.PHONY: place-ig-test
place-ig-test:  ## Integration testing for Placement Center
	sh ./scripts/place-ig-test.sh dev

.PHONY: place-ig-test-ci
place-ig-test-ci:  ## Integration testing for Placement Center
	sh ./scripts/place-ig-test.sh ci

.PHONY: journal-ig-test
journal-ig-test:  ## Integration testing for Journal Engine
	sh ./scripts/journal-ig-test.sh dev

.PHONY: journal-ig-test
journal-ig-test-ci:  ## Integration testing for Journal Engine
	sh ./scripts/journal-ig-test.sh ci

.PHONY: clean
clean:  ## Clean the project.
	cargo clean
	rm -rf build

.PHONY: help
help: ## Display help messages.
	@awk 'BEGIN {FS = ":.*##"; printf "\nUsage:\n  make \033[36m<target>\033[0m\n"} /^[a-zA-Z_0-9-]+:.*?##/ { printf "  \033[36m%-30s\033[0m %s\n", $$1, $$2 } /^##@/ { printf "\n\033[1m%s\033[0m\n", substr($$0, 5) } ' $(MAKEFILE_LIST)<|MERGE_RESOLUTION|>--- conflicted
+++ resolved
@@ -28,15 +28,11 @@
 
 .PHONY: test
 test:  ## Unit testing for Robustmq
-<<<<<<< HEAD
-	sh ./scripts/unit-test.sh
-=======
 	sh ./scripts/unit-test.sh dev
 
 .PHONY: test-ci
 test-ci:  ## Unit testing for Robustmq
 	sh ./scripts/unit-test.sh ci
->>>>>>> 9b957a4a
 
 .PHONY: mqtt-ig-test
 mqtt-ig-test:  ## Integration testing for MQTT Broker
