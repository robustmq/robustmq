<p align="center">
  <picture>
    <img alt="RobustMQ Logo" src="docs/images/robustmq-logo.png" width="300">
  </picture>
</p>

<p align="center">
  <a href="https://deepwiki.com/robustmq/robustmq"><img src="https://deepwiki.com/badge.svg" alt="Ask DeepWiki"></a>
  <img alt="Latest Release" src="https://img.shields.io/github/v/release/robustmq/robustmq?style=flat">
  <img alt="License" src="https://img.shields.io/github/license/robustmq/robustmq?style=flat">
  <img alt="GitHub issues" src="https://img.shields.io/github/issues/robustmq/robustmq?style=flat">
  <img alt="GitHub stars" src="https://img.shields.io/github/stars/robustmq/robustmq?style=flat">
  <a href="https://codecov.io/gh/robustmq/robustmq" >
  <img src="https://codecov.io/gh/robustmq/robustmq/graph/badge.svg?token=MRFFAX9QZO"/>
 </a>
</p>


<h3 align="center">
    Next-generation cloud-native converged message queue.
</h3>

<<<<<<< HEAD
> Tips:<br/>
> - This project is currently in its early preview stage and is undergoing rapid iteration and testing. A stable release is expected in the second half of 2025.<br/>
> - We are still growing—please give us time to mature. Our ambition is for RobustMQ to become the next top-level Apache project in the message queue ecosystem.<br/>
=======
> Tips:</br>
> - This project is currently in its early preview stage and is undergoing rapid iteration and testing. A stable release
    is expected in the second half of 2025.</br>
> - We are still growing—please give us time to mature. Our ambition is for RobustMQ to become the next top-level Apache
    project in the message queue ecosystem.</br>
>>>>>>> 1583af87

## 🚀 Introduction

RobustMQ is a next-generation, high-performance, multi-protocol message queue system built in Rust. Our vision is to
create a unified messaging infrastructure tailored for AI systems.

The goal of RobustMQ is to deliver a Rust-based message queue that supports multiple mainstream messaging protocols
while embracing a fully serverless architecture. By integrating multi-protocol compatibility, high performance, and a
distributed, elastic design, RobustMQ provides a unified and efficient communication foundation for AI
applications—reducing architectural complexity while improving system performance and reliability.

<<<<<<< HEAD
We aim to support multiple protocols within a truly serverless architecture. At the same time, we strive to keep the architecture simple and adaptable to various deployment scenarios and operational requirements. This approach ultimately reduces the cost of deployment, operations, and usage.
=======
We have long aimed to support multiple protocols within a truly serverless architecture. At the same time, we strive to
keep the architecture simple and adaptable to various deployment scenarios and operational requirements, ultimately
reducing the cost of deployment, operations, and usage.
>>>>>>> 1583af87
<picture>

  <source
    media="(prefers-color-scheme: dark)"
    srcset="
      https://api.star-history.com/svg?repos=robustmq/robustmq&type=Date&theme=dark
    "
  />
  <source
    media="(prefers-color-scheme: light)"
    srcset="
      https://api.star-history.com/svg?repos=robustmq/robustmq&type=Date
    "
  />
  <img
    alt="Star History Chart"
    src="https://api.star-history.com/svg?repos=robustmq/robustmq&type=Date"
  />
</picture>

## 💡 Features

- **100% Rust**: The message queuing core is implemented entirely in Rust for safety, performance, and reliability.
<<<<<<< HEAD
- **Multi-Protocol Support**: Compatible with MQTT 3.1/3.1.1/5.0, AMQP, RocketMQ Remoting/gRPC, Kafka protocol, OpenMessaging, JNS, SQS, and other mainstream messaging protocols.
- **Layered Architecture**: Follows a three-tier design—compute, storage, and scheduling—where each layer can scale independently and supports clustered deployments for horizontal scalability.
- **Pluggable Storage Layer**: Offers a standalone, pluggable storage architecture. Users can choose the most suitable storage backend, with compatibility across traditional and cloud-native environments, supporting both cloud and IDC deployments.
- **High-Cohesion Design**: Includes built-in metadata storage and distributed journal storage services, enabling rapid, cohesive, and streamlined deployment.
- **Feature-Rich Messaging**: Supports a wide range of advanced messaging features such as sequential messages, dead-letter messages, transactional messages, idempotent messages, and delayed messages.
=======
- **Multi-Protocol Support**: Compatible with MQTT 3.1/3.1.1/5.0, AMQP, RocketMQ Remoting/gRPC, Kafka protocol,
  OpenMessaging, JNS, SQS, and other mainstream messaging protocols.
- **Layered Architecture**: Follows a three-tier design—compute, storage, and scheduling—where each layer can scale
  independently and supports clustered deployments for horizontal scalability.
- **Pluggable Storage Layer**: Offers a standalone, pluggable storage architecture. Users can choose the most suitable
  storage backend, with compatibility across traditional and cloud-native environments, supporting both cloud and IDC
  deployments.
- **High-Cohesion Design**: Includes built-in metadata storage and distributed journal storage services, enabling fast,
  cohesive, and easy deployment.
- **Feature-Rich Messaging**: Supports a wide range of advanced messaging features such as sequential messages,
  dead-letter messages, transactional messages, idempotent messages, and delayed messages.
>>>>>>> 1583af87

> In the first phase (through the end of 2025), RobustMQ will initially support RobustMQ MQTT.

## Architecture

RobustMQ adopts a typical distributed, layered architecture composed of four main components:

- Control Layer (Placement Center)
- Computing Layer (Multi-Protocol Processing Layer)
- Storage Adapter Layer
- Standalone Remote Storage Engine

Each layer is independently designed, allowing for rapid horizontal scaling and dynamic resource allocation. This
modular separation enables RobustMQ to achieve full serverless capabilities across the entire system, providing
flexibility, scalability, and resilience in diverse deployment environments.

![image](docs/images/robustmq-architecture.png)

**Metadata Service**

The metadata storage and scheduling component of the RobustMQ cluster. It is responsible for managing cluster metadata,
node registration, configuration storage and distribution, as well as task scheduling. Key responsibilities include
cluster node discovery, configuration propagation, and orchestration of cluster-wide behaviors.

**Multi-Protocol Computing Layer**

This is the Broker Cluster—the computing layer of the RobustMQ system. It handles adaptation and processing of various
messaging protocols, and implements core messaging features. Incoming messages are forwarded to the storage layer via
the Storage Adapter Layer after protocol-specific processing.

**Storage Adapter Layer**

This layer provides abstraction and translation between messaging semantics and storage backends. It unifies various
protocol concepts such as Topic, Queue, and Partition into the internal Shard model. It also interfaces with different
storage systems including local file systems, HDFS, object storage, or custom-built storage engines—ensuring message
data is persistently stored to the appropriate backend.

**Standalone Storage Engine**

Refers to external, independent storage engines such as cloud object storage (e.g., AWS S3), HDFS clusters, or data lake
platforms (e.g., Apache Iceberg, Hudi). Similar to RobustMQ's Journal Server or Apache BookKeeper, this layer provides
distributed, segmented, high-performance, and reliable message data storage. It supports seamless horizontal scaling and
is designed to operate transparently to upstream layers.

## RobustMQ MQTT

RobustMQ MQTT is a full-featured implementation of the MQTT protocol built on the RobustMQ platform. Designed in Rust,
it aims to provide a high-performance, enterprise-grade message queuing solution that supports clustered deployment at
scale. The long-term vision is to deliver a product that rivals leading enterprise MQTT brokers such as **EMQX** and *
*HiveMQ**.

![img](docs/images/wechat-group.png)

<<<<<<< HEAD
![img](docs/images/console-start.png)

1. [RobustMQ Quick Start](https://robustmq.com/QuickGuide/Overview.html)
2. [RobustMQ MQTT Doc](https://robustmq.com/RobustMQ-MQTT/Overview.html)
3. [RobustMQ MQTT Command](https://robustmq.com/RobustMQ-Command/Mqtt-Broker.html)
4. [RobustMQ Web UI](https://github.com/robustmq/robustmq-copilot)
=======
### Features

1. **Cluster-Ready**

Supports massive clustered deployments with thousands of Broker nodes and seamless, non-intrusive horizontal scaling.

2. **Full Protocol Coverage**

Implements all features from MQTT 3.1, 3.1.1, and 5.0 specifications.

3. **High Performance**

A single instance can handle millions of concurrent connections and extremely high throughput for real-time messaging.

4. **Multi-Transport Support**

Supports a wide range of access protocols including TCP, TCP + SSL, WebSocket, WebSocket + SSL, QUIC, and HTTP.

5. **Pluggable Storage**

Supports offline messaging and multiple persistence engines, allowing flexible storage backend selection based on use
case.

6. **Comprehensive Functionality**

Supports critical MQTT features such as Will Messages (testament messages), Retained Messages, and more—all aligned with
the MQTT protocol spec.

### Docs

1. [《RobustMQ Quick Start》](https://robustmq.com/QuickGuide/Overview.html)
2. [《RobsustMQ MQTT Doc》](https://robustmq.com/RobustMQ-MQTT/Overview.html)
3. [《RobustMQ MQTT Command》](https://robustmq.com/RobustMQ-Command/Mqtt-Broker.html)

### MQTT Web UI

RobustMQ MQTT has a corresponding console page, and the address
is[Robustmq Web UI](https://github.com/robustmq/robustmq-copilot)
>>>>>>> 1583af87

![img](docs/images/web-ui.png)

## Run Test Cases

[Run Test Cases](https://robustmq.com/Architect/Test-Case.html)

## Packaging

[Build & Packaging](https://robustmq.com/QuickGuide/Overview.html)

## Contribution Guidelines

[GitHub Contribution Guide](https://robustmq.com/ContributionGuide/GitHub-Contribution-Guide.html)

## Contact Us

<<<<<<< HEAD
- **Discord Group**: Join our community on Discord for discussions, questions, and collaboration 👉 [Discord Link](https://discord.gg/sygeGRh5)
- **WeChat Group**: If you're interested in contributing to the project or discussing development topics, scan the QR code below to join our WeChat group for real-time discussion and collaboration:
=======
- **Discord Group**: Join our community on Discord for discussions, questions, and collaboration
  👉 [Discord Link](https://discord.gg/sygeGRh5)
- **Wechat Group**: If you're interested in contributing to the project or discussing development topics, scan the QR
  code below to join our WeChat group for real-time discussion and collaboration:

>>>>>>> 1583af87
<div align="center">
  <img src="docs/images/wechat-group.png" alt="WeChat Group QR Code" width=200 />
</div>

<<<<<<< HEAD
- **Personal WeChat**: The WeChat group QR code is updated periodically. If the group QR code has expired, you can add the developer's personal WeChat below to be invited directly:
=======
- **Personal wechat**: The WeChat group QR code is updated periodically. If the group QR code has expired, you can add
  the developer's personal WeChat below to be invited directly:

>>>>>>> 1583af87
<div align="center">
  <img src="docs/images/wechat.jpg" alt="WeChat QR Code" width=200 />
</div>

## License

<<<<<<< HEAD
RobustMQ uses the Apache 2.0 license to strike a balance between open contributions and allowing you to use the software however you want.


```
robustmq-0.1.25 % tree
.
├── bin
│   ├── robust-bench
│   ├── robust-ctl
│   └── robust-server
├── config
│   ├── certs
│   │   ├── ca.pem
│   │   ├── cert.pem
│   │   └── key.pem
│   ├── server-tracing.toml
│   ├── server.toml
│   ├── server.toml.template
│   └── version.ini
├── libs
│   ├── broker-server
│   ├── cli-bench
│   └── cli-command
└── logs
    └── nohup.log


```
=======
RobustMQ uses the Apache 2.0 license to strike a balance between open contributions and allowing you to use the software
however you want
>>>>>>> 1583af87
<|MERGE_RESOLUTION|>--- conflicted
+++ resolved
@@ -20,17 +20,9 @@
     Next-generation cloud-native converged message queue.
 </h3>
 
-<<<<<<< HEAD
 > Tips:<br/>
 > - This project is currently in its early preview stage and is undergoing rapid iteration and testing. A stable release is expected in the second half of 2025.<br/>
 > - We are still growing—please give us time to mature. Our ambition is for RobustMQ to become the next top-level Apache project in the message queue ecosystem.<br/>
-=======
-> Tips:</br>
-> - This project is currently in its early preview stage and is undergoing rapid iteration and testing. A stable release
-    is expected in the second half of 2025.</br>
-> - We are still growing—please give us time to mature. Our ambition is for RobustMQ to become the next top-level Apache
-    project in the message queue ecosystem.</br>
->>>>>>> 1583af87
 
 ## 🚀 Introduction
 
@@ -42,13 +34,7 @@
 distributed, elastic design, RobustMQ provides a unified and efficient communication foundation for AI
 applications—reducing architectural complexity while improving system performance and reliability.
 
-<<<<<<< HEAD
 We aim to support multiple protocols within a truly serverless architecture. At the same time, we strive to keep the architecture simple and adaptable to various deployment scenarios and operational requirements. This approach ultimately reduces the cost of deployment, operations, and usage.
-=======
-We have long aimed to support multiple protocols within a truly serverless architecture. At the same time, we strive to
-keep the architecture simple and adaptable to various deployment scenarios and operational requirements, ultimately
-reducing the cost of deployment, operations, and usage.
->>>>>>> 1583af87
 <picture>
 
   <source
@@ -72,25 +58,11 @@
 ## 💡 Features
 
 - **100% Rust**: The message queuing core is implemented entirely in Rust for safety, performance, and reliability.
-<<<<<<< HEAD
 - **Multi-Protocol Support**: Compatible with MQTT 3.1/3.1.1/5.0, AMQP, RocketMQ Remoting/gRPC, Kafka protocol, OpenMessaging, JNS, SQS, and other mainstream messaging protocols.
 - **Layered Architecture**: Follows a three-tier design—compute, storage, and scheduling—where each layer can scale independently and supports clustered deployments for horizontal scalability.
 - **Pluggable Storage Layer**: Offers a standalone, pluggable storage architecture. Users can choose the most suitable storage backend, with compatibility across traditional and cloud-native environments, supporting both cloud and IDC deployments.
 - **High-Cohesion Design**: Includes built-in metadata storage and distributed journal storage services, enabling rapid, cohesive, and streamlined deployment.
 - **Feature-Rich Messaging**: Supports a wide range of advanced messaging features such as sequential messages, dead-letter messages, transactional messages, idempotent messages, and delayed messages.
-=======
-- **Multi-Protocol Support**: Compatible with MQTT 3.1/3.1.1/5.0, AMQP, RocketMQ Remoting/gRPC, Kafka protocol,
-  OpenMessaging, JNS, SQS, and other mainstream messaging protocols.
-- **Layered Architecture**: Follows a three-tier design—compute, storage, and scheduling—where each layer can scale
-  independently and supports clustered deployments for horizontal scalability.
-- **Pluggable Storage Layer**: Offers a standalone, pluggable storage architecture. Users can choose the most suitable
-  storage backend, with compatibility across traditional and cloud-native environments, supporting both cloud and IDC
-  deployments.
-- **High-Cohesion Design**: Includes built-in metadata storage and distributed journal storage services, enabling fast,
-  cohesive, and easy deployment.
-- **Feature-Rich Messaging**: Supports a wide range of advanced messaging features such as sequential messages,
-  dead-letter messages, transactional messages, idempotent messages, and delayed messages.
->>>>>>> 1583af87
 
 > In the first phase (through the end of 2025), RobustMQ will initially support RobustMQ MQTT.
 
@@ -144,53 +116,12 @@
 
 ![img](docs/images/wechat-group.png)
 
-<<<<<<< HEAD
 ![img](docs/images/console-start.png)
 
 1. [RobustMQ Quick Start](https://robustmq.com/QuickGuide/Overview.html)
 2. [RobustMQ MQTT Doc](https://robustmq.com/RobustMQ-MQTT/Overview.html)
 3. [RobustMQ MQTT Command](https://robustmq.com/RobustMQ-Command/Mqtt-Broker.html)
 4. [RobustMQ Web UI](https://github.com/robustmq/robustmq-copilot)
-=======
-### Features
-
-1. **Cluster-Ready**
-
-Supports massive clustered deployments with thousands of Broker nodes and seamless, non-intrusive horizontal scaling.
-
-2. **Full Protocol Coverage**
-
-Implements all features from MQTT 3.1, 3.1.1, and 5.0 specifications.
-
-3. **High Performance**
-
-A single instance can handle millions of concurrent connections and extremely high throughput for real-time messaging.
-
-4. **Multi-Transport Support**
-
-Supports a wide range of access protocols including TCP, TCP + SSL, WebSocket, WebSocket + SSL, QUIC, and HTTP.
-
-5. **Pluggable Storage**
-
-Supports offline messaging and multiple persistence engines, allowing flexible storage backend selection based on use
-case.
-
-6. **Comprehensive Functionality**
-
-Supports critical MQTT features such as Will Messages (testament messages), Retained Messages, and more—all aligned with
-the MQTT protocol spec.
-
-### Docs
-
-1. [《RobustMQ Quick Start》](https://robustmq.com/QuickGuide/Overview.html)
-2. [《RobsustMQ MQTT Doc》](https://robustmq.com/RobustMQ-MQTT/Overview.html)
-3. [《RobustMQ MQTT Command》](https://robustmq.com/RobustMQ-Command/Mqtt-Broker.html)
-
-### MQTT Web UI
-
-RobustMQ MQTT has a corresponding console page, and the address
-is[Robustmq Web UI](https://github.com/robustmq/robustmq-copilot)
->>>>>>> 1583af87
 
 ![img](docs/images/web-ui.png)
 
@@ -208,34 +139,19 @@
 
 ## Contact Us
 
-<<<<<<< HEAD
 - **Discord Group**: Join our community on Discord for discussions, questions, and collaboration 👉 [Discord Link](https://discord.gg/sygeGRh5)
 - **WeChat Group**: If you're interested in contributing to the project or discussing development topics, scan the QR code below to join our WeChat group for real-time discussion and collaboration:
-=======
-- **Discord Group**: Join our community on Discord for discussions, questions, and collaboration
-  👉 [Discord Link](https://discord.gg/sygeGRh5)
-- **Wechat Group**: If you're interested in contributing to the project or discussing development topics, scan the QR
-  code below to join our WeChat group for real-time discussion and collaboration:
-
->>>>>>> 1583af87
 <div align="center">
   <img src="docs/images/wechat-group.png" alt="WeChat Group QR Code" width=200 />
 </div>
 
-<<<<<<< HEAD
 - **Personal WeChat**: The WeChat group QR code is updated periodically. If the group QR code has expired, you can add the developer's personal WeChat below to be invited directly:
-=======
-- **Personal wechat**: The WeChat group QR code is updated periodically. If the group QR code has expired, you can add
-  the developer's personal WeChat below to be invited directly:
-
->>>>>>> 1583af87
 <div align="center">
   <img src="docs/images/wechat.jpg" alt="WeChat QR Code" width=200 />
 </div>
 
 ## License
 
-<<<<<<< HEAD
 RobustMQ uses the Apache 2.0 license to strike a balance between open contributions and allowing you to use the software however you want.
 
 
@@ -263,8 +179,4 @@
     └── nohup.log
 
 
-```
-=======
-RobustMQ uses the Apache 2.0 license to strike a balance between open contributions and allowing you to use the software
-however you want
->>>>>>> 1583af87
+```