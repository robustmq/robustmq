--- conflicted
+++ resolved
@@ -189,13 +189,8 @@
 - **Google Group**: Join [RobustMQ Google Group](https://groups.google.com/g/robustmq)
 
 - **Wechat Group**: If you're interested in contributing to this project or discussing development topics, scan the QR Code to join our WeChat group for real-time discussions and collaboration.
-<<<<<<< HEAD
-<div align="center">
-  <img src="docs/images/WechatGroup.jpg" alt="WeChat QR Code" width=200 />
-=======
 <div align="center"> 
   <img src="docs/images/WechatGroup.png" alt="WeChat QR Code" width=200 />
->>>>>>> 74254943
 </div>
 
 - **Personal wechat**: Wechat group QR code will be updated regularly. If the QR code expires, the developer's personal wechat can be added.
