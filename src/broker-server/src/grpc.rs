// Copyright 2023 RobustMQ Team
//
// Licensed under the Apache License, Version 2.0 (the "License");
// you may not use this file except in compliance with the License.
// You may obtain a copy of the License at
//
//     http://www.apache.org/licenses/LICENSE-2.0
//
// Unless required by applicable law or agreed to in writing, software
// distributed under the License is distributed on an "AS IS" BASIS,
// WITHOUT WARRANTIES OR CONDITIONS OF ANY KIND, either express or implied.
// See the License for the specific language governing permissions and
// limitations under the License.

use crate::cluster_service::ClusterInnerService;
use axum::http::{self};
use common_base::error::common::CommonError;
use common_base::tools::now_mills;
use common_config::broker::broker_config;
use common_metrics::grpc::{
    extract_grpc_status_code, parse_grpc_path, record_grpc_connection_end,
    record_grpc_connection_start, record_grpc_request,
};
use journal_server::server::grpc::admin::GrpcJournalServerAdminService;
use journal_server::server::grpc::inner::GrpcJournalServerInnerService;
use journal_server::JournalServerParams;
use meta_service::server::service_inner::GrpcPlacementService;
use meta_service::server::service_journal::GrpcEngineService;
use meta_service::server::service_kv::GrpcKvService;
use meta_service::server::service_mqtt::GrpcMqttService;
use meta_service::server::service_raft::GrpcOpenRaftServices;
use meta_service::MetaServiceServerParams;
use mqtt_broker::broker::MqttBrokerServerParams;
use mqtt_broker::server::inner::GrpcInnerServices;
use protocol::broker::broker_mqtt_inner::mqtt_broker_inner_service_server::MqttBrokerInnerServiceServer;
use protocol::cluster::cluster_status::cluster_service_server::ClusterServiceServer;
use protocol::journal::journal_admin::journal_server_admin_service_server::JournalServerAdminServiceServer;
use protocol::journal::journal_inner::journal_server_inner_service_server::JournalServerInnerServiceServer;
use protocol::meta::meta_service_inner::meta_service_service_server::MetaServiceServiceServer;
use protocol::meta::meta_service_journal::engine_service_server::EngineServiceServer;
use protocol::meta::meta_service_kv::kv_service_server::KvServiceServer;
use protocol::meta::meta_service_mqtt::mqtt_service_server::MqttServiceServer;
use protocol::meta::meta_service_openraft::open_raft_service_server::OpenRaftServiceServer;
use std::pin::Pin;
use std::task::{Context, Poll};
use tonic::transport::Server;
use tower::{Layer, Service};
use tracing::info;

pub async fn start_grpc_server(
    place_params: MetaServiceServerParams,
    mqtt_params: MqttBrokerServerParams,
    journal_params: JournalServerParams,
    grpc_port: u32,
) -> Result<(), CommonError> {
    let ip = format!("0.0.0.0:{grpc_port}").parse()?;
    let cors_layer = tower_http::cors::CorsLayer::very_permissive();
    let layer = tower::ServiceBuilder::new()
        .layer(BaseMiddlewareLayer::default())
        .into_inner();

    let grpc_max_decoding_message_size = 268435456;
    info!("Broker Grpc Server start success. addr:{}", ip);
    let mut route = Server::builder()
        .accept_http1(true)
        .layer(cors_layer)
        .layer(tonic_web::GrpcWebLayer::new())
        .layer(layer)
        .add_service(
            ClusterServiceServer::new(ClusterInnerService::new())
                .max_decoding_message_size(grpc_max_decoding_message_size),
        );

    let config = broker_config();
    if config.is_start_meta() {
        route = route
            .add_service(
                MetaServiceServiceServer::new(get_place_inner_handler(&place_params))
                    .max_decoding_message_size(grpc_max_decoding_message_size),
            )
            .add_service(
                KvServiceServer::new(get_place_kv_handler(&place_params))
                    .max_decoding_message_size(grpc_max_decoding_message_size),
            )
            .add_service(
                MqttServiceServer::new(get_place_mqtt_handler(&place_params))
                    .max_decoding_message_size(grpc_max_decoding_message_size),
            )
            .add_service(
                EngineServiceServer::new(get_place_engine_handler(&place_params))
                    .max_decoding_message_size(grpc_max_decoding_message_size),
            )
            .add_service(
                OpenRaftServiceServer::new(get_place_raft_handler(&place_params))
                    .max_decoding_message_size(grpc_max_decoding_message_size),
            );
    }

    if config.is_start_broker() {
        route = route.add_service(
            MqttBrokerInnerServiceServer::new(get_mqtt_inner_handler(&mqtt_params))
                .max_decoding_message_size(grpc_max_decoding_message_size),
        );
    }

    if config.is_start_journal() {
        route = route
            .add_service(
                JournalServerAdminServiceServer::new(get_journal_admin_handler(&journal_params))
                    .max_decoding_message_size(grpc_max_decoding_message_size),
            )
            .add_service(
                JournalServerInnerServiceServer::new(get_journal_inner_handler(&journal_params))
                    .max_decoding_message_size(grpc_max_decoding_message_size),
            );
    }

    route.serve(ip).await?;
    Ok(())
}

fn get_place_inner_handler(place_params: &MetaServiceServerParams) -> GrpcPlacementService {
    GrpcPlacementService::new(
        place_params.storage_driver.clone(),
        place_params.cache_manager.clone(),
        place_params.rocksdb_engine_handler.clone(),
        place_params.client_pool.clone(),
        place_params.journal_call_manager.clone(),
        place_params.mqtt_call_manager.clone(),
    )
}

fn get_place_kv_handler(place_params: &MetaServiceServerParams) -> GrpcKvService {
    GrpcKvService::new(
        place_params.storage_driver.clone(),
        place_params.rocksdb_engine_handler.clone(),
    )
}

fn get_place_mqtt_handler(place_params: &MetaServiceServerParams) -> GrpcMqttService {
    GrpcMqttService::new(
        place_params.cache_manager.clone(),
        place_params.storage_driver.clone(),
        place_params.rocksdb_engine_handler.clone(),
        place_params.mqtt_call_manager.clone(),
        place_params.client_pool.clone(),
    )
}

fn get_place_engine_handler(place_params: &MetaServiceServerParams) -> GrpcEngineService {
    GrpcEngineService::new(
        place_params.storage_driver.clone(),
        place_params.cache_manager.clone(),
        place_params.rocksdb_engine_handler.clone(),
        place_params.journal_call_manager.clone(),
        place_params.client_pool.clone(),
    )
}

fn get_place_raft_handler(place_params: &MetaServiceServerParams) -> GrpcOpenRaftServices {
    GrpcOpenRaftServices::new(place_params.storage_driver.raft_node.clone())
}

fn get_mqtt_inner_handler(mqtt_params: &MqttBrokerServerParams) -> GrpcInnerServices {
    GrpcInnerServices::new(
        mqtt_params.cache_manager.clone(),
        mqtt_params.subscribe_manager.clone(),
        mqtt_params.connector_manager.clone(),
        mqtt_params.schema_manager.clone(),
        mqtt_params.client_pool.clone(),
        mqtt_params.message_storage_adapter.clone(),
    )
}

fn get_journal_admin_handler(params: &JournalServerParams) -> GrpcJournalServerAdminService {
    GrpcJournalServerAdminService::new(params.cache_manager.clone())
}

fn get_journal_inner_handler(params: &JournalServerParams) -> GrpcJournalServerInnerService {
    GrpcJournalServerInnerService::new(
        params.cache_manager.clone(),
        params.segment_file_manager.clone(),
        params.rocksdb_engine_handler.clone(),
    )
}

#[derive(Debug, Clone, Default)]
struct BaseMiddlewareLayer {}

impl<S> Layer<S> for BaseMiddlewareLayer {
    type Service = BaseMiddleware<S>;

    fn layer(&self, service: S) -> Self::Service {
        BaseMiddleware { inner: service }
    }
}

// See: https://github.com/hyperium/tonic/blob/master/examples/src/tower/server.rs
#[derive(Debug, Clone)]
struct BaseMiddleware<S> {
    inner: S,
}

type BoxFuture<'a, T> = Pin<Box<dyn std::future::Future<Output = T> + Send + 'a>>;

impl<S, ReqBody, ResBody> Service<http::Request<ReqBody>> for BaseMiddleware<S>
where
    S: Service<http::Request<ReqBody>, Response = http::Response<ResBody>> + Clone + Send + 'static,
    S::Future: Send + 'static,
    ReqBody: Send + 'static,
{
    type Response = S::Response;
    type Error = S::Error;
    type Future = BoxFuture<'static, Result<Self::Response, Self::Error>>;

    fn poll_ready(&mut self, cx: &mut Context<'_>) -> Poll<Result<(), Self::Error>> {
        self.inner.poll_ready(cx)
    }

    fn call(&mut self, req: http::Request<ReqBody>) -> Self::Future {
        // Record connection start
        record_grpc_connection_start();

        // Parse gRPC path safely
        let (service, method) = parse_grpc_path(req.uri().path())
            .unwrap_or_else(|_| ("unknown".to_string(), "unknown".to_string()));

        // Extract request size if available
        let request_size = req
            .headers()
            .get("content-length")
            .and_then(|h| h.to_str().ok())
            .and_then(|s| s.parse::<f64>().ok());

        // See: https://docs.rs/tower/latest/tower/trait.Service.html#be-careful-when-cloning-inner-services
        let clone = self.inner.clone();
        let mut inner = std::mem::replace(&mut self.inner, clone);

        Box::pin(async move {
            let start_time = now_mills();

            // Process the request
            let response = inner.call(req).await;
            let duration_ms = (now_mills() - start_time) as f64;

            match response {
                Ok(resp) => {
                    // Extract response size if available
                    let response_size = resp
                        .headers()
                        .get("content-length")
                        .and_then(|h| h.to_str().ok())
                        .and_then(|s| s.parse::<f64>().ok());

                    // Extract gRPC status code from response headers
                    let status_code = extract_grpc_status_code(resp.headers());

                    // Record comprehensive gRPC metrics
                    record_grpc_request(
                        service,
                        method,
                        status_code,
                        duration_ms,
                        request_size,
                        response_size,
                    );

                    // Record connection end
                    record_grpc_connection_end();

                    Ok(resp)
                }
                Err(err) => {
                    // Record error metrics
                    record_grpc_request(
                        service,
                        method,
                        "INTERNAL".to_string(),
                        duration_ms,
                        request_size,
                        None,
                    );

                    // Record connection end
                    record_grpc_connection_end();

                    Err(err)
                }
            }
        })
    }
}

#[cfg(test)]
mod test {
    use super::*;

    #[tokio::test]
    async fn parse_path_test() {
<<<<<<< HEAD
        // Test the new parse_grpc_path function
        let result = parse_grpc_path("/placement.center.kv.KvService/exists");
        assert!(result.is_ok());
        let (service, method) = result.unwrap();
        assert_eq!(service, "placement.center.kv.KvService");
        assert_eq!(method, "exists");

        let result = parse_grpc_path("/placement.center.kv.KvService/get");
        assert!(result.is_ok());
        let (service, method) = result.unwrap();
        assert_eq!(service, "placement.center.kv.KvService");
        assert_eq!(method, "get");

        // Test error cases
        let result = parse_grpc_path("/invalid");
        assert!(result.is_err());
=======
        let path = "/meta.service.kv.KvService/exists";
        let paths = parse_path(path);
        assert_eq!(paths.0, "meta.service.kv.KvService");
        assert_eq!(paths.1, "exists");

        let path = "/meta.service.kv.KvService/get";
        let paths = parse_path(path);
        assert_eq!(paths.0, "meta.service.kv.KvService");
        assert_eq!(paths.1, "get");
>>>>>>> e5cc87f4
    }
}<|MERGE_RESOLUTION|>--- conflicted
+++ resolved
@@ -293,37 +293,4 @@
 
 #[cfg(test)]
 mod test {
-    use super::*;
-
-    #[tokio::test]
-    async fn parse_path_test() {
-<<<<<<< HEAD
-        // Test the new parse_grpc_path function
-        let result = parse_grpc_path("/placement.center.kv.KvService/exists");
-        assert!(result.is_ok());
-        let (service, method) = result.unwrap();
-        assert_eq!(service, "placement.center.kv.KvService");
-        assert_eq!(method, "exists");
-
-        let result = parse_grpc_path("/placement.center.kv.KvService/get");
-        assert!(result.is_ok());
-        let (service, method) = result.unwrap();
-        assert_eq!(service, "placement.center.kv.KvService");
-        assert_eq!(method, "get");
-
-        // Test error cases
-        let result = parse_grpc_path("/invalid");
-        assert!(result.is_err());
-=======
-        let path = "/meta.service.kv.KvService/exists";
-        let paths = parse_path(path);
-        assert_eq!(paths.0, "meta.service.kv.KvService");
-        assert_eq!(paths.1, "exists");
-
-        let path = "/meta.service.kv.KvService/get";
-        let paths = parse_path(path);
-        assert_eq!(paths.0, "meta.service.kv.KvService");
-        assert_eq!(paths.1, "get");
->>>>>>> e5cc87f4
-    }
 }