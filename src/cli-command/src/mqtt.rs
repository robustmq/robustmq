--- conflicted
+++ resolved
@@ -12,28 +12,18 @@
 // See the License for the specific language governing permissions and
 // limitations under the License.
 
-use std::future::Future;
 use std::sync::Arc;
 
 use grpc_clients::mqtt::admin::call::{
     cluster_status, mqtt_broker_create_user, mqtt_broker_delete_user,
-<<<<<<< HEAD
     mqtt_broker_enable_slow_subscribe, mqtt_broker_list_connection,
-    mqtt_broker_list_slow_subscribe, mqtt_broker_list_user,
-=======
-    mqtt_broker_enable_slow_subscribe, mqtt_broker_list_connection, mqtt_broker_list_topic,
-    mqtt_broker_list_user,
->>>>>>> 732463a8
+    mqtt_broker_list_slow_subscribe, mqtt_broker_list_topic, mqtt_broker_list_user,
 };
 use grpc_clients::pool::ClientPool;
 use metadata_struct::mqtt::user::MqttUser;
 use protocol::broker_mqtt::broker_mqtt_admin::{
     ClusterStatusRequest, CreateUserRequest, DeleteUserRequest, EnableSlowSubscribeRequest,
-<<<<<<< HEAD
-    ListConnectionRequest, ListSlowSubscribeRequest, ListUserRequest,
-=======
-    ListConnectionRequest, ListTopicRequest, ListUserRequest,
->>>>>>> 732463a8
+    ListConnectionRequest, ListSlowSubscribeRequest, ListTopicRequest, ListUserRequest,
 };
 
 use crate::{error_info, grpc_addr};
@@ -58,12 +48,9 @@
 
     // observability: slow-ub
     EnableSlowSubscribe(EnableSlowSubscribeRequest),
-<<<<<<< HEAD
     ListSlowSubscribe,
-=======
 
     ListTopic(ListTopicRequest),
->>>>>>> 732463a8
 }
 
 pub struct MqttBrokerCommand {}
@@ -104,14 +91,13 @@
                 self.enable_slow_subscribe(client_pool.clone(), params.clone(), request.clone())
                     .await;
             }
-<<<<<<< HEAD
-            MqttActionType::ListSlowSubscribe => {
-                todo!()
-=======
             MqttActionType::ListTopic(ref request) => {
                 self.list_topic(client_pool.clone(), params.clone(), request.clone())
                     .await;
->>>>>>> 732463a8
+            }
+            MqttActionType::ListSlowSubscribe => {
+                self.list_slow_subscribe(client_pool.clone(), params.clone())
+                    .await;
             }
         }
     }
@@ -237,7 +223,6 @@
         }
     }
 
-<<<<<<< HEAD
     async fn list_slow_subscribe(&self, client_pool: Arc<ClientPool>, params: MqttCliCommandParam) {
         let request = ListSlowSubscribeRequest {};
         match mqtt_broker_list_slow_subscribe(
@@ -252,7 +237,11 @@
             }
             Err(e) => {
                 println!("MQTT broker list slow subscribe info exception");
-=======
+                error_info(e.to_string());
+            }
+        }
+    }
+
     async fn list_topic(
         &self,
         client_pool: Arc<ClientPool>,
@@ -281,7 +270,6 @@
             }
             Err(e) => {
                 println!("MQTT broker list topic exception");
->>>>>>> 732463a8
                 error_info(e.to_string());
             }
         }
