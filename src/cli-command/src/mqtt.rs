--- conflicted
+++ resolved
@@ -94,14 +94,8 @@
                 self.list_topic(&client_pool, params.clone(), request.clone())
                     .await;
             }
-<<<<<<< HEAD
-            MqttActionType::ListSlowSubscribe(ref request) => {
-                self.list_slow_subscribe(client_pool.clone(), params.clone(), request.clone())
-                    .await;
-=======
-            MqttActionType::ListSlowSubscribe => {
-                self.list_slow_subscribe(&client_pool, params.clone()).await;
->>>>>>> bbadbea9
+            MqttActionType::ListSlowSubscribe(rep request) => {
+                self.list_slow_subscribe(&client_pool, params.clone(), request.clone()).await;
             }
         }
     }
@@ -132,7 +126,7 @@
     ) {
         match mqtt_broker_create_user(client_pool, &grpc_addr(params.server), cli_request).await {
             Ok(_) => {
-                println!("Created successfully!", )
+                println!("Created successfully!")
             }
             Err(e) => {
                 println!("MQTT broker create user normal exception");
@@ -199,15 +193,7 @@
         params: MqttCliCommandParam,
         cli_request: EnableSlowSubscribeRequest,
     ) {
-<<<<<<< HEAD
-        match mqtt_broker_enable_slow_subscribe(
-            client_pool.clone(),
-            &grpc_addr(params.server),
-            cli_request,
-        )
-=======
         match mqtt_broker_enable_slow_subscribe(client_pool, &grpc_addr(params.server), cli_request)
->>>>>>> bbadbea9
             .await
         {
             Ok(reply) => {
@@ -225,19 +211,8 @@
         }
     }
 
-<<<<<<< HEAD
-    async fn list_slow_subscribe(&self, client_pool: Arc<ClientPool>, params: MqttCliCommandParam, cli_request: ListSlowSubscribeRequest) {
-        match mqtt_broker_list_slow_subscribe(
-            client_pool.clone(),
-            &grpc_addr(params.server),
-            cli_request,
-        )
-            .await
-=======
-    async fn list_slow_subscribe(&self, client_pool: &ClientPool, params: MqttCliCommandParam) {
-        let request = ListSlowSubscribeRequest {};
-        match mqtt_broker_list_slow_subscribe(client_pool, &grpc_addr(params.server), request).await
->>>>>>> bbadbea9
+    async fn list_slow_subscribe(&self, client_pool: &ClientPool, params: MqttCliCommandParam, cli_request: ListSlowSubscribeRequest) {
+        match mqtt_broker_list_slow_subscribe(client_pool, &grpc_addr(params.server), cli_request).await
         {
             Ok(data) => {
                 println!("{:?}", data)
@@ -261,10 +236,10 @@
                 for mqtt_topic in data.topics {
                     println!(
                         concat!(
-                        "topic id: {}\n",
-                        "topic name: {}\n",
-                        "cluster name: {}\n",
-                        "is contain retain message: {}\n"
+                            "topic id: {}\n",
+                            "topic name: {}\n",
+                            "cluster name: {}\n",
+                            "is contain retain message: {}\n"
                         ),
                         mqtt_topic.topic_id,
                         mqtt_topic.topic_name,
