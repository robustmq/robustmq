// Copyright 2023 RobustMQ Team
//
// Licensed under the Apache License, Version 2.0 (the "License");
// you may not use this file except in compliance with the License.
// You may obtain a copy of the License at
//
//     http://www.apache.org/licenses/LICENSE-2.0
//
// Unless required by applicable law or agreed to in writing, software
// distributed under the License is distributed on an "AS IS" BASIS,
// WITHOUT WARRANTIES OR CONDITIONS OF ANY KIND, either express or implied.
// See the License for the specific language governing permissions and
// limitations under the License.

use std::sync::Arc;
use std::time::Duration;

use common_base::config::journal_server::journal_server_conf;
use common_base::tools::now_second;
use dashmap::DashMap;
use log::{debug, error};
use metadata_struct::journal::segment::SegmentStatus;
use protocol::journal_server::journal_engine::{
    WriteReqBody, WriteRespMessage, WriteRespMessageStatus,
};
use protocol::journal_server::journal_record::JournalRecord;
use tokio::select;
use tokio::sync::mpsc::{self, Receiver, Sender};
use tokio::sync::{broadcast, oneshot};
use tokio::time::timeout;

use super::cache::CacheManager;
use super::error::{get_journal_server_code, JournalServerError};
use crate::segment::file::SegmentFile;
use crate::segment::manager::SegmentFileManager;

#[derive(Clone)]
pub struct SegmentWrite {
    last_write_time: u64,
    data_sender: Sender<SegmentWriteData>,
    stop_sender: broadcast::Sender<bool>,
}

pub struct SegmentWriteData {
    data: Vec<JournalRecord>,
    resp_sx: oneshot::Sender<SegmentWriteResp>,
}

#[derive(Default)]
pub struct SegmentWriteResp {
    offset: Vec<u64>,
    error: Option<JournalServerError>,
}

pub struct WriteManager {
    segment_write: DashMap<String, SegmentWrite>,
    segment_file_manager: Arc<SegmentFileManager>,
    cache_manager: Arc<CacheManager>,
}

impl WriteManager {
    pub fn new(
        segment_file_manager: Arc<SegmentFileManager>,
        cache_manager: Arc<CacheManager>,
    ) -> Self {
        WriteManager {
            segment_write: DashMap::with_capacity(8),
            segment_file_manager,
            cache_manager,
        }
    }

    pub async fn write(
        &self,
        namespace: &str,
        shard_name: &str,
        segment: u32,
        datas: Vec<JournalRecord>,
    ) -> Result<SegmentWriteResp, JournalServerError> {
        let write = self.get_write(namespace, shard_name, segment).await?;
        let (sx, rx) = oneshot::channel::<SegmentWriteResp>();

        let data = SegmentWriteData {
            data: datas,
            resp_sx: sx,
        };
        write.data_sender.send(data).await?;

        let time_res = timeout(Duration::from_secs(30), rx).await?;

        Ok(time_res?)
    }

    pub fn stop_write(
        &self,
        namespace: &str,
        shard_name: &str,
        segment: u32,
    ) -> Result<(), JournalServerError> {
        let key = self.key(namespace, shard_name, segment);
        if let Some(write) = self.segment_write.get(&key) {
            write.stop_sender.send(true)?;
            self.segment_write.remove(&key);
        }
        Ok(())
    }

    async fn get_write(
        &self,
        namespace: &str,
        shard_name: &str,
        segment: u32,
    ) -> Result<SegmentWrite, JournalServerError> {
        let key = self.key(namespace, shard_name, segment);
        let write = if let Some(write) = self.segment_write.get(&key) {
            write.clone()
        } else {
            let (sender, recv) = mpsc::channel::<SegmentWriteData>(1000);
            let (stop_sender, stop_recv) = broadcast::channel::<bool>(1);

            start_segment_sync_write_thread(
                namespace,
                shard_name,
                segment,
                self.segment_file_manager.clone(),
                self.cache_manager.clone(),
                recv,
                stop_recv,
            )
            .await?;

            let write = SegmentWrite {
                last_write_time: 0,
                data_sender: sender,
                stop_sender,
            };
            self.segment_write.insert(key, write.clone());
            write
        };
        Ok(write)
    }

    fn key(&self, namespace: &str, shard_name: &str, segment: u32) -> String {
        format!("{}_{}_{}", namespace, shard_name, segment)
    }
}

async fn start_segment_sync_write_thread(
    namespace: &str,
    shard_name: &str,
    segment_no: u32,
    segment_file_manager: Arc<SegmentFileManager>,
    cache_manager: Arc<CacheManager>,
    mut data_recv: Receiver<SegmentWriteData>,
    mut stop_recv: broadcast::Receiver<bool>,
) -> Result<(), JournalServerError> {
    let segment_file_meta = if let Some(segment_file) =
        segment_file_manager.get_segment_file(namespace, shard_name, segment_no)
    {
        segment_file
    } else {
        return Err(JournalServerError::SegmentFileNotExists(format!(
            "{}-{}",
            shard_name, segment_no
        )));
    };

    let mut end_offset = segment_file_meta.end_offset;

    let raw_namespace = namespace.to_string();
    let raw_shard_name = shard_name.to_string();
    let raw_cache_manager = cache_manager.clone();

    let file_size_50_percent = false;
    let file_size_98_percent = false;

    let (segment_write, max_file_size) = open_segment_write(
        namespace,
        shard_name,
        segment_no,
        segment_file_manager.clone(),
        cache_manager,
    )
    .await?;

    tokio::spawn(async move {
        debug!("");

        loop {
            select! {
                val = stop_recv.recv() =>{
                    if let Ok(flag) = val {
                        if flag {
                            debug!("{}","TCP Server handler thread stopped successfully.");
                            break;
                        }
                    }
                },
                val = data_recv.recv()=>{
                    if let Some(packet) = val{
                        if packet.data.is_empty(){
                            continue;
                        }

                        // check if the offset exceeds the end offset
                        let segment_meta =if let Some(segment) = raw_cache_manager.get_segment_meta(&raw_namespace, &raw_shard_name, segment_no) {
                            segment
                        } else {
                            continue;
                        };

<<<<<<< HEAD
                        if segment_meta.end_offset > 0  && (end_offset + packet.data.len() as u64) > segment_meta.end_offset as u64{
                            raw_cache_manager.update_segment_status(&raw_namespace, &raw_shard_name, segment_no,SegmentStatus::PreSealUp);
                            continue;
                        }

                        // check file size
                        let file_size = (segment_write.size().await).unwrap_or_default();
=======
                        if segment_meta.end_offset > 0 {
                            if (end_offset + packet.data.len() as u64) > segment_meta.end_offset as u64{
                                raw_cache_manager.update_segment_status(&raw_namespace, &raw_shard_name, segment_no,SegmentStatus::PreSealUp);
                                continue;
                            }
                        }

                        // check file size
                        let file_size = match segment_write.size().await{
                            Ok(size) => {
                                size
                            },
                            Err(e) => {
                                0
                            }
                        };
>>>>>>> 384f9a31

                        if file_size >= max_file_size{
                            raw_cache_manager.update_segment_status(&raw_namespace, &raw_shard_name, segment_no,SegmentStatus::PreSealUp);
                            continue;
                        }

                        // build write data
                        let mut offsets = Vec::new();
                        let mut records =  Vec::new();
                        for mut record in packet.data{

                            let offset = end_offset+1;

                            record.offset = offset;
                            end_offset = offset;

                            offsets.push(offset);
                            records.push(record);
                        }

                        // batch write data
                        let mut resp = SegmentWriteResp::default();
                        match segment_write.write(&records).await {
                            Ok(()) => {
                                resp.offset = offsets.clone();
                            }
                            Err(e) => {
                                resp.error = Some(e);
                            }
                        }

                        // update segment end offset
                        if let Some(end_offset) = offsets.last(){
<<<<<<< HEAD
                            match segment_file_manager.update_end_offset(&raw_namespace,&raw_shard_name,segment_no,*end_offset){
=======
                            match segment_file_manager.update_end_offset(&raw_namespace,&raw_shard_name,segment_no,end_offset.clone()){
>>>>>>> 384f9a31
                                Ok(()) =>{}
                                Err(e) => {
                                    error!("{}",e);
                                }
                            }
                        }

                        // resp write client
                        if packet.resp_sx.send(resp).is_err(){
                            error!("Write data to the Segment file, write success, call the oneshot channel to return the write information failed. Failure message");
                        }
                    }
                }
            }
        }
    });
    Ok(())
}

async fn open_segment_write(
    namespace: &str,
    shard_name: &str,
    segment_no: u32,
    segment_file_manager: Arc<SegmentFileManager>,
    cache_manager: Arc<CacheManager>,
) -> Result<(SegmentFile, u64), JournalServerError> {
    let segment =
        if let Some(segment) = cache_manager.get_segment(namespace, shard_name, segment_no) {
            segment
        } else {
            return Err(JournalServerError::SegmentNotExist(
                shard_name.to_string(),
                segment_no,
            ));
        };

    let conf = journal_server_conf();
    let fold = if let Some(fold) = segment.get_fold(conf.node_id) {
        fold
    } else {
        return Err(JournalServerError::SegmentDataDirectoryNotFound(
            format!("{}-{}", shard_name, segment_no),
            conf.node_id,
        ));
    };

    Ok((
        SegmentFile::new(
            namespace.to_string(),
            shard_name.to_string(),
            segment_no,
            fold,
        ),
        segment.config.max_segment_size,
    ))
}

pub async fn write_data(
    cache_manager: &Arc<CacheManager>,
    segment_file_manager: &Arc<SegmentFileManager>,
    write_manager: &Arc<WriteManager>,
    req_body: &WriteReqBody,
) -> Result<Vec<WriteRespMessage>, JournalServerError> {
    let mut results = Vec::new();
    for shard_data in req_body.data.clone() {
        let mut resp_message = WriteRespMessage {
            namespace: shard_data.namespace.clone(),
            shard_name: shard_data.shard_name.clone(),
            segment: shard_data.segment,
            ..Default::default()
        };

        let mut datas = Vec::new();
        for message in shard_data.messages {
            // todo data validator
            let record = JournalRecord {
                content: message.value,
                create_time: now_second(),
                key: message.key,
                namespace: shard_data.namespace.clone(),
                shard_name: shard_data.shard_name.clone(),
                segment: shard_data.segment,
                tags: message.tags,
                ..Default::default()
            };
            datas.push(record);
        }

        let resp = write_manager
            .write(
                &shard_data.namespace,
                &shard_data.shard_name,
                shard_data.segment,
                datas,
            )
            .await?;

        let mut resp_message_status = Vec::new();

        let is_error = resp.error.is_some();
        let error = if is_error {
            let err = resp.error.unwrap();
            Some(
                protocol::journal_server::journal_engine::JournalEngineError {
                    code: get_journal_server_code(&err),
                    error: err.to_string(),
                },
            )
        } else {
            None
        };

        for resp_raw in resp.offset {
            let status = if is_error {
                WriteRespMessageStatus {
                    error: error.clone(),
                    ..Default::default()
                }
            } else {
                WriteRespMessageStatus {
                    // offset: resp_raw.offset,
                    ..Default::default()
                }
            };
            resp_message_status.push(status);
        }

        resp_message.messages = resp_message_status;
        results.push(resp_message);
    }
    Ok(Vec::new())
}<|MERGE_RESOLUTION|>--- conflicted
+++ resolved
@@ -209,15 +209,6 @@
                             continue;
                         };
 
-<<<<<<< HEAD
-                        if segment_meta.end_offset > 0  && (end_offset + packet.data.len() as u64) > segment_meta.end_offset as u64{
-                            raw_cache_manager.update_segment_status(&raw_namespace, &raw_shard_name, segment_no,SegmentStatus::PreSealUp);
-                            continue;
-                        }
-
-                        // check file size
-                        let file_size = (segment_write.size().await).unwrap_or_default();
-=======
                         if segment_meta.end_offset > 0 {
                             if (end_offset + packet.data.len() as u64) > segment_meta.end_offset as u64{
                                 raw_cache_manager.update_segment_status(&raw_namespace, &raw_shard_name, segment_no,SegmentStatus::PreSealUp);
@@ -234,7 +225,6 @@
                                 0
                             }
                         };
->>>>>>> 384f9a31
 
                         if file_size >= max_file_size{
                             raw_cache_manager.update_segment_status(&raw_namespace, &raw_shard_name, segment_no,SegmentStatus::PreSealUp);
@@ -268,11 +258,7 @@
 
                         // update segment end offset
                         if let Some(end_offset) = offsets.last(){
-<<<<<<< HEAD
-                            match segment_file_manager.update_end_offset(&raw_namespace,&raw_shard_name,segment_no,*end_offset){
-=======
                             match segment_file_manager.update_end_offset(&raw_namespace,&raw_shard_name,segment_no,end_offset.clone()){
->>>>>>> 384f9a31
                                 Ok(()) =>{}
                                 Err(e) => {
                                     error!("{}",e);
