--- conflicted
+++ resolved
@@ -12,18 +12,10 @@
 // See the License for the specific language governing permissions and
 // limitations under the License.
 
-<<<<<<< HEAD
-pub mod build;
-=======
->>>>>>> 384f9a31
 pub mod engine;
 pub mod keys;
 pub mod offset;
 pub mod segment;
 pub mod tag;
-<<<<<<< HEAD
 pub mod time;
-=======
-pub mod time;
-pub mod build;
->>>>>>> 384f9a31
+pub mod build;