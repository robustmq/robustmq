// Copyright 2023 RobustMQ Team
//
// Licensed under the Apache License, Version 2.0 (the "License");
// you may not use this file except in compliance with the License.
// You may obtain a copy of the License at
//
//     http://www.apache.org/licenses/LICENSE-2.0
//
// Unless required by applicable law or agreed to in writing, software
// distributed under the License is distributed on an "AS IS" BASIS,
// WITHOUT WARRANTIES OR CONDITIONS OF ANY KIND, either express or implied.
// See the License for the specific language governing permissions and
// limitations under the License.

#![allow(dead_code, unused_variables)]

use core::cache::{load_metadata_cache, CacheManager};
use core::cluster::{register_journal_node, report_heartbeat, unregister_journal_node};
use core::offset::OffsetManager;
use std::path::Path;
use std::sync::Arc;

use common_base::config::journal_server::{journal_server_conf, JournalServerConfig};
use common_base::metrics::register_prometheus_export;
use common_base::runtime::create_runtime;
use grpc_clients::pool::ClientPool;
use index::engine::{column_family_list, storage_data_fold};
use log::{error, info};
use rocksdb_engine::RocksDBEngine;
use segment::manager::{
    load_local_segment_cache, metadata_and_local_segment_diff_check, SegmentFileManager,
};
use server::connection_manager::ConnectionManager;
use server::grpc::server::GrpcServer;
use server::tcp::server::start_tcp_server;
use tokio::runtime::Runtime;
use tokio::signal;
use tokio::sync::broadcast;

mod core;
mod handler;
mod index;
mod isr;
mod segment;
mod server;

pub struct JournalServer {
    config: JournalServerConfig,
    stop_send: broadcast::Sender<bool>,
    server_runtime: Runtime,
    daemon_runtime: Runtime,
    client_pool: Arc<ClientPool>,
    connection_manager: Arc<ConnectionManager>,
    cache_manager: Arc<CacheManager>,
    offset_manager: Arc<OffsetManager>,
    segement_file_manager: Arc<SegmentFileManager>,
    rocksdb_engine_handler: Arc<RocksDBEngine>,
}

impl JournalServer {
    pub fn new(stop_send: broadcast::Sender<bool>) -> Self {
        let config = journal_server_conf().clone();
        let server_runtime = create_runtime(
            "storage-engine-server-runtime",
            config.system.runtime_work_threads,
        );
        let daemon_runtime = create_runtime("daemon-runtime", config.system.runtime_work_threads);

        let client_pool = Arc::new(ClientPool::new(3));
        let connection_manager = Arc::new(ConnectionManager::new());
        let cache_manager = Arc::new(CacheManager::new());
        let offset_manager = Arc::new(OffsetManager::new(client_pool.clone()));
<<<<<<< HEAD
=======

        let segement_file_manager = Arc::new(SegmentFileManager::new());
>>>>>>> 361ff974
        let rocksdb_engine_handler = Arc::new(RocksDBEngine::new(
            &storage_data_fold(&config.storage.data_path),
            10000,
            column_family_list(),
        ));
<<<<<<< HEAD

        let segement_file_manager =
            Arc::new(SegmentFileManager::new(rocksdb_engine_handler.clone()));

=======
>>>>>>> 361ff974
        JournalServer {
            config,
            stop_send,
            server_runtime,
            daemon_runtime,
            client_pool,
            connection_manager,
            cache_manager,
            offset_manager,
            segement_file_manager,
            rocksdb_engine_handler,
        }
    }

    pub fn start(&self) {
        self.register_node();

        self.start_grpc_server();

        self.start_tcp_server();

        self.start_daemon_thread();

        self.start_prometheus();

        self.waiting_stop();
    }

    fn start_grpc_server(&self) {
        let server = GrpcServer::new(
            self.config.network.grpc_port,
            self.client_pool.clone(),
            self.cache_manager.clone(),
            self.segement_file_manager.clone(),
            self.rocksdb_engine_handler.clone(),
        );
        self.server_runtime.spawn(async move {
            match server.start().await {
                Ok(()) => {}
                Err(e) => {
                    panic!("{}", e.to_string());
                }
            }
        });
    }

    fn start_tcp_server(&self) {
        let client_pool = self.client_pool.clone();
        let connection_manager = self.connection_manager.clone();
        let cache_manager = self.cache_manager.clone();
        let stop_sx = self.stop_send.clone();
        let offet_manager = self.offset_manager.clone();
        let segement_file_manager = self.segement_file_manager.clone();
        self.server_runtime.spawn(async {
            start_tcp_server(
                client_pool,
                connection_manager,
                cache_manager,
                offet_manager,
                segement_file_manager,
                stop_sx,
            )
            .await;
        });
    }

    fn start_prometheus(&self) {
        if self.config.prometheus.enable {
            let prometheus_port = self.config.prometheus.port;
            self.server_runtime.spawn(async move {
                register_prometheus_export(prometheus_port).await;
            });
        }
    }

    fn start_daemon_thread(&self) {
        let client_pool = self.client_pool.clone();
        let stop_sx = self.stop_send.clone();
        self.daemon_runtime
            .spawn(async move { report_heartbeat(client_pool, stop_sx).await });
    }

    fn waiting_stop(&self) {
        self.daemon_runtime.block_on(async move {
            loop {
                signal::ctrl_c().await.expect("failed to listen for event");
                if self.stop_send.send(true).is_ok() {
                    info!(
                        "{}",
                        "When ctrl + c is received, the service starts to stop"
                    );
                    self.stop_server().await;
                    break;
                }
            }
        });
    }

    fn register_node(&self) {
        self.daemon_runtime.block_on(async move {
            match register_journal_node(self.client_pool.clone(), self.config.clone()).await {
                Ok(()) => {}
                Err(e) => {
                    panic!("{}", e);
                }
            }
            load_metadata_cache(&self.cache_manager, &self.client_pool).await;

            for path in self.config.storage.data_path.clone() {
                let path = Path::new(&path);
                match load_local_segment_cache(
                    path,
                    &self.rocksdb_engine_handler,
                    &self.segement_file_manager,
                    &self.config.storage.data_path,
                ) {
                    Ok(()) => {}
                    Err(e) => {
                        panic!("{}", e);
                    }
                }
            }

            metadata_and_local_segment_diff_check();
        });
    }

    async fn stop_server(&self) {
        match unregister_journal_node(self.client_pool.clone(), self.config.clone()).await {
            Ok(()) => {}
            Err(e) => {
                error!("{}", e);
            }
        }
    }
}<|MERGE_RESOLUTION|>--- conflicted
+++ resolved
@@ -70,23 +70,13 @@
         let connection_manager = Arc::new(ConnectionManager::new());
         let cache_manager = Arc::new(CacheManager::new());
         let offset_manager = Arc::new(OffsetManager::new(client_pool.clone()));
-<<<<<<< HEAD
-=======
 
         let segement_file_manager = Arc::new(SegmentFileManager::new());
->>>>>>> 361ff974
         let rocksdb_engine_handler = Arc::new(RocksDBEngine::new(
             &storage_data_fold(&config.storage.data_path),
             10000,
             column_family_list(),
         ));
-<<<<<<< HEAD
-
-        let segement_file_manager =
-            Arc::new(SegmentFileManager::new(rocksdb_engine_handler.clone()));
-
-=======
->>>>>>> 361ff974
         JournalServer {
             config,
             stop_send,
@@ -139,14 +129,12 @@
         let cache_manager = self.cache_manager.clone();
         let stop_sx = self.stop_send.clone();
         let offet_manager = self.offset_manager.clone();
-        let segement_file_manager = self.segement_file_manager.clone();
         self.server_runtime.spawn(async {
             start_tcp_server(
                 client_pool,
                 connection_manager,
                 cache_manager,
                 offet_manager,
-                segement_file_manager,
                 stop_sx,
             )
             .await;
