// Copyright 2023 RobustMQ Team
//
// Licensed under the Apache License, Version 2.0 (the "License");
// you may not use this file except in compliance with the License.
// You may obtain a copy of the License at
//
//     http://www.apache.org/licenses/LICENSE-2.0
//
// Unless required by applicable law or agreed to in writing, software
// distributed under the License is distributed on an "AS IS" BASIS,
// WITHOUT WARRANTIES OR CONDITIONS OF ANY KIND, either express or implied.
// See the License for the specific language governing permissions and
// limitations under the License.

use std::sync::Arc;

use common_base::config::journal_server::{journal_server_conf, JournalServerConfig};
use common_base::metrics::register_prometheus_export;
use common_base::runtime::create_runtime;
use core::cache::CacheManager;
use core::cluster::{register_journal_node, report_heartbeat, unregister_journal_node};
use grpc_clients::poll::ClientPool;
use log::{error, info};
use server::connection_manager::ConnectionManager;
use server::grpc::server::GrpcServer;
use server::tcp::server::start_tcp_server;
use tokio::runtime::Runtime;
use tokio::signal;
use tokio::sync::broadcast;

mod core;
mod index;
mod kv;
<<<<<<< HEAD
=======
mod record;
>>>>>>> e87d2636
mod segment;
mod metadata;
mod server;

pub struct JournalServer {
    config: JournalServerConfig,
    stop_send: broadcast::Sender<bool>,
    server_runtime: Runtime,
    daemon_runtime: Runtime,
    client_poll: Arc<ClientPool>,
    connection_manager: Arc<ConnectionManager>,
    cache_manager: Arc<CacheManager>,
}

impl JournalServer {
    pub fn new(stop_send: broadcast::Sender<bool>) -> Self {
        let config = journal_server_conf().clone();
        let server_runtime = create_runtime(
            "storage-engine-server-runtime",
            config.system.runtime_work_threads,
        );
        let daemon_runtime = create_runtime("daemon-runtime", config.system.runtime_work_threads);
     

        let client_poll: Arc<ClientPool> = Arc::new(ClientPool::new(3));
        let connection_manager: Arc<ConnectionManager> = Arc::new(ConnectionManager::new());
        let cache_manager: Arc<CacheManager> = Arc::new(CacheManager::new());
        JournalServer {
            config,
            stop_send,
            server_runtime,
            daemon_runtime,
            client_poll,
            connection_manager,
            cache_manager,
        }
    }

    pub fn start(&self) {
        self.register_node();

        self.start_grpc_server();

        self.start_tcp_server();

        self.start_daemon_thread();

        self.start_prometheus();

        self.waiting_stop();
    }

    fn start_grpc_server(&self) {
        let server = GrpcServer::new(self.config.network.grpc_port, self.client_poll.clone());
        self.server_runtime.spawn(async move {
            match server.start().await {
                Ok(()) => {}
                Err(e) => {
                    panic!("{}", e.to_string());
                }
            }
        });
    }

    fn start_tcp_server(&self) {
        let client_poll = self.client_poll.clone();
        let connection_manager = self.connection_manager.clone();
        let cache_manager = self.cache_manager.clone();
        let stop_sx = self.stop_send.clone();
        self.server_runtime.spawn(async {
            start_tcp_server(client_poll, connection_manager, cache_manager, stop_sx).await;
        });
    }

    fn start_prometheus(&self) {
        if self.config.prometheus.enable {
            let prometheus_port = self.config.prometheus.port;
            self.server_runtime.spawn(async move {
                register_prometheus_export(prometheus_port).await;
            });
        }
    }

    fn start_daemon_thread(&self) {
        let client_poll = self.client_poll.clone();
        let stop_sx = self.stop_send.clone();
        self.daemon_runtime
            .spawn(async move { report_heartbeat(client_poll, stop_sx).await });
    }

    fn waiting_stop(&self) {
        self.daemon_runtime.block_on(async move {
            loop {
                signal::ctrl_c().await.expect("failed to listen for event");
                if self.stop_send.send(true).is_ok() {
                    info!(
                        "{}",
                        "When ctrl + c is received, the service starts to stop"
                    );
                    self.stop_server().await;
                    break;
                }
            }
        });
    }

    fn register_node(&self) {
        self.daemon_runtime.block_on(async move {
            match register_journal_node(self.client_poll.clone(), self.config.clone()).await {
                Ok(()) => {}
                Err(e) => {
                    panic!("{}", e);
                }
            }
        });
    }

    async fn stop_server(&self) {
        match unregister_journal_node(self.client_poll.clone(), self.config.clone()).await {
            Ok(()) => {}
            Err(e) => {
                error!("{}", e);
            }
        }
    }
}<|MERGE_RESOLUTION|>--- conflicted
+++ resolved
@@ -31,10 +31,7 @@
 mod core;
 mod index;
 mod kv;
-<<<<<<< HEAD
-=======
 mod record;
->>>>>>> e87d2636
 mod segment;
 mod metadata;
 mod server;
@@ -57,7 +54,6 @@
             config.system.runtime_work_threads,
         );
         let daemon_runtime = create_runtime("daemon-runtime", config.system.runtime_work_threads);
-     
 
         let client_poll: Arc<ClientPool> = Arc::new(ClientPool::new(3));
         let connection_manager: Arc<ConnectionManager> = Arc::new(ConnectionManager::new());
