--- conflicted
+++ resolved
@@ -89,11 +89,7 @@
         namespace: &str,
         shard_name: &str,
         segment: u32,
-<<<<<<< HEAD
-        end_offset: u64,
-=======
         end_offset:u64,
->>>>>>> 384f9a31
     ) -> Result<(), JournalServerError> {
         let key = self.key(namespace, shard_name, segment);
         if let Some(mut data) = self.segment_files.get_mut(&key) {
