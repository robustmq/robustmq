// Copyright 2023 RobustMQ Team
//
// Licensed under the Apache License, Version 2.0 (the "License");
// you may not use this file except in compliance with the License.
// You may obtain a copy of the License at
//
//     http://www.apache.org/licenses/LICENSE-2.0
//
// Unless required by applicable law or agreed to in writing, software
// distributed under the License is distributed on an "AS IS" BASIS,
// WITHOUT WARRANTIES OR CONDITIONS OF ANY KIND, either express or implied.
// See the License for the specific language governing permissions and
// limitations under the License.

use std::fs::remove_dir_all;

use bytes::BytesMut;
use common_base::tools::{file_exists, try_create_fold};
use prost::Message;
use protocol::journal_server::journal_record::JournalRecord;
use tokio::fs::{self, File, OpenOptions};
use tokio::io::{AsyncReadExt, AsyncSeekExt, AsyncWriteExt};

use super::fold::{data_file_segment, data_fold_shard};
use crate::core::error::JournalServerError;

#[derive(Default)]
pub struct SegmentFile {
    pub namespace: String,
    pub shard_name: String,
    pub segment_no: u32,
    pub data_fold: String,
}

impl SegmentFile {
    pub fn new(namespace: String, shard_name: String, segment_no: u32, data_fold: String) -> Self {
        let data_fold = data_fold_shard(&namespace, &shard_name, &data_fold);
        SegmentFile {
            namespace,
            shard_name,
            segment_no,
            data_fold,
        }
    }

    pub async fn create(&self) -> Result<File, JournalServerError> {
        try_create_fold(&self.data_fold)?;
        let segment_file = data_file_segment(&self.data_fold, self.segment_no);
        if file_exists(&segment_file) {
            return Err(JournalServerError::SegmentFileAlreadyExists(segment_file));
        }
        Ok(File::create(segment_file).await?)
    }

    pub async fn delete(&self) -> Result<(), JournalServerError> {
        let segment_file = data_file_segment(&self.data_fold, self.segment_no);
        if !file_exists(&segment_file) {
            return Err(JournalServerError::SegmentFileNotExists(segment_file));
        }
        Ok(remove_dir_all(segment_file)?)
    }

    pub async fn write(&self, records: &[JournalRecord]) -> Result<(), JournalServerError> {
        let segment_file = data_file_segment(&self.data_fold, self.segment_no);
        let file = OpenOptions::new().append(true).open(segment_file).await?;
        let mut writer = tokio::io::BufWriter::new(file);

        for record in records {
            let data = JournalRecord::encode_to_vec(record);
            writer.write_u64(record.offset).await?;
            writer.write_u32(data.len() as u32).await?;
            writer.write_all(data.as_ref()).await?;
        }
<<<<<<< HEAD

=======
        
>>>>>>> 384f9a31
        writer.flush().await?;
        Ok(())
    }

    pub async fn size(&self) -> Result<u64, JournalServerError> {
        let segment_file = data_file_segment(&self.data_fold, self.segment_no);
        let metadata = fs::metadata(segment_file).await?;
<<<<<<< HEAD
        Ok(metadata.len())
=======
        return Ok(metadata.len());
>>>>>>> 384f9a31
    }

    pub async fn read(
        &self,
        start_offset: Option<u64>,
        size: u64,
    ) -> Result<Vec<JournalRecord>, JournalServerError> {
        let segment_file = data_file_segment(&self.data_fold, self.segment_no);
        let file = File::open(segment_file).await?;
        let mut reader = tokio::io::BufReader::new(file);

        let mut results = Vec::new();
        let mut already_size = 0;
        loop {
            if already_size > size {
                break;
            }

            // read offset
            let record_offset = reader.read_u64().await?;

            // read len
            let len = reader.read_u32().await?;

            if let Some(offset) = start_offset {
                if record_offset < offset {
                    reader.seek(std::io::SeekFrom::Current(len as i64)).await?;
                    continue;
                }
            }

            // read body
            let mut buf = BytesMut::with_capacity(len as usize);
            reader.read_buf(&mut buf).await?;

            already_size += buf.len() as u64;
            let record = JournalRecord::decode(buf)?;
            results.push(record);
        }

        Ok(results)
    }
}

#[cfg(test)]
mod tests {
    use common_base::tools::{now_second, unique_id};
    use protocol::journal_server::journal_record::JournalRecord;

    use super::SegmentFile;
    #[tokio::test]
    async fn segment_create() {
        let data_fold = "/tmp/jl/tests";

        let namespace = unique_id();
        let shard_name = "s1";
        let segment_no = 10;
        let segment = SegmentFile::new(
            namespace.to_string(),
            shard_name.to_string(),
            segment_no,
            data_fold.to_string(),
        );
        assert!(segment.create().await.is_ok());
        assert!(segment.create().await.is_err());
    }

    #[tokio::test]
    async fn segment_rw_test() {
        let data_fold = "/tmp/jl/tests";

        let namespace = unique_id();
        let shard_name = "s1";
        let segment_no = 10;

        let segment = SegmentFile::new(
            namespace.to_string(),
            shard_name.to_string(),
            segment_no,
            data_fold.to_string(),
        );

        segment.create().await.unwrap();
        for i in 0..10 {
            let value = format!("data1#-{}", i);
            let record = JournalRecord {
                content: value.as_bytes().to_vec(),
                create_time: now_second(),
                key: format!("k{}", i),
                namespace: "n1".to_string(),
                shard_name: "s1".to_string(),
                offset: 1000 + i,
                segment: 1,
                tags: vec![],
            };
            match segment.write(&vec![record.clone()]).await {
                Ok(()) => {}
                Err(e) => {
                    panic!("{:?}", e);
                }
            }
        }

        let res = segment.read(Some(1003), 200).await.unwrap();
        for raw in res {
            println!("{:?}", raw);
        }
    }
}<|MERGE_RESOLUTION|>--- conflicted
+++ resolved
@@ -71,11 +71,7 @@
             writer.write_u32(data.len() as u32).await?;
             writer.write_all(data.as_ref()).await?;
         }
-<<<<<<< HEAD
-
-=======
         
->>>>>>> 384f9a31
         writer.flush().await?;
         Ok(())
     }
@@ -83,11 +79,7 @@
     pub async fn size(&self) -> Result<u64, JournalServerError> {
         let segment_file = data_file_segment(&self.data_fold, self.segment_no);
         let metadata = fs::metadata(segment_file).await?;
-<<<<<<< HEAD
-        Ok(metadata.len())
-=======
         return Ok(metadata.len());
->>>>>>> 384f9a31
     }
 
     pub async fn read(
