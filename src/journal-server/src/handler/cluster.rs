// Copyright 2023 RobustMQ Team
//
// Licensed under the Apache License, Version 2.0 (the "License");
// you may not use this file except in compliance with the License.
// You may obtain a copy of the License at
//
//     http://www.apache.org/licenses/LICENSE-2.0
//
// Unless required by applicable law or agreed to in writing, software
// distributed under the License is distributed on an "AS IS" BASIS,
// WITHOUT WARRANTIES OR CONDITIONS OF ANY KIND, either express or implied.
// See the License for the specific language governing permissions and
// limitations under the License.

use std::sync::Arc;

use metadata_struct::journal::node_extend::JournalNodeExtend;
use protocol::journal_server::journal_engine::GetClusterMetadataNode;

use crate::core::cache::CacheManager;
use crate::core::error::JournalServerError;

#[derive(Clone)]
pub struct ClusterHandler {
    cache_manager: Arc<CacheManager>,
}

impl ClusterHandler {
    pub fn new(cache_manager: Arc<CacheManager>) -> ClusterHandler {
        ClusterHandler { cache_manager }
    }

    pub fn get_cluster_metadata(&self) -> Result<Vec<GetClusterMetadataNode>, JournalServerError> {
        let mut result = Vec::new();
        for (node_id, node) in self.cache_manager.node_list.clone() {
            let journal_extend = serde_json::from_str::<JournalNodeExtend>(&node.extend)?;
            result.push(GetClusterMetadataNode {
                node_id,
                tcp_addr: journal_extend.tcp_addr,
<<<<<<< HEAD
                tcps_addr: journal_extend.tcps_addr,
=======
                tcps_addr: journal_extend.tcp_addrs,
>>>>>>> 973be354
            });
        }
        Ok(result)
    }
}<|MERGE_RESOLUTION|>--- conflicted
+++ resolved
@@ -14,11 +14,9 @@
 
 use std::sync::Arc;
 
-use metadata_struct::journal::node_extend::JournalNodeExtend;
 use protocol::journal_server::journal_engine::GetClusterMetadataNode;
 
 use crate::core::cache::CacheManager;
-use crate::core::error::JournalServerError;
 
 #[derive(Clone)]
 pub struct ClusterHandler {
@@ -30,20 +28,15 @@
         ClusterHandler { cache_manager }
     }
 
-    pub fn get_cluster_metadata(&self) -> Result<Vec<GetClusterMetadataNode>, JournalServerError> {
+    pub fn get_cluster_metadata(&self) -> Vec<GetClusterMetadataNode> {
         let mut result = Vec::new();
         for (node_id, node) in self.cache_manager.node_list.clone() {
-            let journal_extend = serde_json::from_str::<JournalNodeExtend>(&node.extend)?;
             result.push(GetClusterMetadataNode {
                 node_id,
                 tcp_addr: journal_extend.tcp_addr,
-<<<<<<< HEAD
                 tcps_addr: journal_extend.tcps_addr,
-=======
-                tcps_addr: journal_extend.tcp_addrs,
->>>>>>> 973be354
             });
         }
-        Ok(result)
+        result
     }
 }