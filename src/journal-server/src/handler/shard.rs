// Copyright 2023 RobustMQ Team
//
// Licensed under the Apache License, Version 2.0 (the "License");
// you may not use this file except in compliance with the License.
// You may obtain a copy of the License at
//
//     http://www.apache.org/licenses/LICENSE-2.0
//
// Unless required by applicable law or agreed to in writing, software
// distributed under the License is distributed on an "AS IS" BASIS,
// WITHOUT WARRANTIES OR CONDITIONS OF ANY KIND, either express or implied.
// See the License for the specific language governing permissions and
// limitations under the License.

use std::sync::Arc;

use common_base::config::journal_server::journal_server_conf;
use grpc_clients::placement::journal::call::update_segment_status;
use grpc_clients::pool::ClientPool;
<<<<<<< HEAD
use metadata_struct::journal::segment::{JournalSegment, SegmentStatus};
=======
use metadata_struct::journal::segment::JournalSegment;
>>>>>>> 384f9a31
use protocol::journal_server::journal_engine::{
    ClientSegmentMetadata, CreateShardReq, DeleteShardReq, GetShardMetadataReq,
    GetShardMetadataRespShard,
};
use protocol::placement_center::placement_center_journal::{
    CreateNextSegmentRequest, CreateShardRequest, DeleteShardRequest, UpdateSegmentStatusRequest,
};

use crate::core::cache::{load_metadata_cache, CacheManager};
use crate::core::error::JournalServerError;

#[derive(Clone)]
pub struct ShardHandler {
    cache_manager: Arc<CacheManager>,
    client_pool: Arc<ClientPool>,
}

impl ShardHandler {
    pub fn new(cache_manager: Arc<CacheManager>, client_pool: Arc<ClientPool>) -> ShardHandler {
        ShardHandler {
            cache_manager,
            client_pool,
        }
    }

    pub async fn create_shard(&self, request: CreateShardReq) -> Result<(), JournalServerError> {
        if request.body.is_none() {
            return Err(JournalServerError::RequestBodyNotEmpty(
                "create_shard".to_string(),
            ));
        }
        let req_body = request.body.unwrap();

        if self
            .cache_manager
            .get_shard(&req_body.namespace, &req_body.shard_name)
            .is_none()
        {
            let conf = journal_server_conf();
            let request = CreateShardRequest {
                cluster_name: conf.cluster_name.to_string(),
                namespace: req_body.namespace.to_string(),
                shard_name: req_body.shard_name.to_string(),
                replica: req_body.replica_num,
            };
            let reply = grpc_clients::placement::journal::call::create_shard(
                self.client_pool.clone(),
                conf.placement_center.clone(),
                request,
            )
            .await?;
            return Ok(());
        };
        Ok(())
    }

    pub async fn delete_shard(&self, request: DeleteShardReq) -> Result<(), JournalServerError> {
        if request.body.is_none() {
            return Err(JournalServerError::RequestBodyNotEmpty(
                "create_shard".to_string(),
            ));
        }
        let req_body = request.body.unwrap();

        let shard = self
            .cache_manager
            .get_shard(&req_body.namespace, &req_body.shard_name);

        if shard.is_none() {
            return Err(JournalServerError::ShardNotExist(req_body.shard_name));
        }

        let conf = journal_server_conf();
        let request = DeleteShardRequest {
            cluster_name: conf.cluster_name.clone(),
            namespace: req_body.namespace,
            shard_name: req_body.shard_name,
        };

        grpc_clients::placement::journal::call::delete_shard(
            self.client_pool.clone(),
            conf.placement_center.clone(),
            request,
        )
        .await?;
        Ok(())
    }

    pub async fn get_shard_metadata(
        &self,
        request: GetShardMetadataReq,
    ) -> Result<Vec<GetShardMetadataRespShard>, JournalServerError> {
        if request.body.is_none() {
            return Err(JournalServerError::RequestBodyNotEmpty(
                "active_segment".to_string(),
            ));
        }

        let req_body = request.body.unwrap();
        let mut results = Vec::new();

        for raw in req_body.shards {
            let shard = if let Some(shard) = self
                .cache_manager
                .get_shard(&raw.namespace, &raw.shard_name)
            {
                shard
            } else {
                // todo Is enable auto create shard
                return Err(JournalServerError::ShardNotExist(raw.shard_name));
            };

            // If the Shard has an active Segment,
            // it returns an error, triggers the client to retry, and triggers the server to create the next Segment.
<<<<<<< HEAD
            let active_segment = if let Some(segment) = self
=======
            let segment = if let Some(segment) = self
>>>>>>> 384f9a31
                .cache_manager
                .get_active_segment(&raw.namespace, &raw.shard_name)
            {
                segment
            } else {
<<<<<<< HEAD
                // Active Segment does not exist, try to update cache.
=======
                // Active Segment does not exist, try to update cache. 
>>>>>>> 384f9a31
                // The Active Segment will only be updated if the Segment is successfully created
                load_metadata_cache(&self.cache_manager, &self.client_pool).await;
                return Err(JournalServerError::NotActiveSegmet(shard.name()));
            };

<<<<<<< HEAD
            // Try to transition the Segment state
            self.tranf_segment_status(
                &raw.namespace,
                &raw.shard_name,
                &active_segment,
                &self.client_pool,
            )
            .await?;
=======

>>>>>>> 384f9a31

            let key = self
                .cache_manager
                .shard_key(&raw.namespace, &raw.shard_name);

            let segments = if let Some(segments) = self.cache_manager.segments.get(&key) {
                segments
            } else {
                load_metadata_cache(&self.cache_manager, &self.client_pool).await;
                return Err(JournalServerError::NotAvailableSegmets(raw.shard_name));
            };

            let mut resp_shard_segments = Vec::new();
            for segment_raw in segments.iter() {
                let segment = segment_raw.value();

                let meta = if let Some(meta) = self.cache_manager.get_segment_meta(
                    &raw.namespace,
                    &raw.shard_name,
                    segment.segment_seq,
                ) {
                    meta
                } else {
                    load_metadata_cache(&self.cache_manager, &self.client_pool).await;
                    return Err(JournalServerError::SegmentMetaNotExists(raw.shard_name));
                };

                let meta_val = serde_json::to_vec(&meta)?;
                let client_segment_meta = ClientSegmentMetadata {
                    segment_no: segment.segment_seq,
                    replicas: segment.replicas.iter().map(|rep| rep.node_id).collect(),
                    meta: meta_val,
                };
                resp_shard_segments.push(client_segment_meta);
            }

            let resp_shard = GetShardMetadataRespShard {
                namespace: raw.namespace,
                shard: raw.shard_name,
                segments: resp_shard_segments,
            };

            results.push(resp_shard);
        }

        Ok(results)
    }

    async fn trigger_create_next_segment(
        &self,
        namespace: &str,
        shard_name: &str,
    ) -> Result<(), JournalServerError> {
        let conf = journal_server_conf();
        let request = CreateNextSegmentRequest {
            cluster_name: conf.cluster_name.to_string(),
            namespace: namespace.to_string(),
            shard_name: shard_name.to_string(),
        };
        let reply = grpc_clients::placement::journal::call::create_next_segment(
            self.client_pool.clone(),
            conf.placement_center.clone(),
            request,
        )
        .await?;
        Ok(())
    }

<<<<<<< HEAD
    async fn tranf_segment_status(
        &self,
        namespace: &str,
        shard_name: &str,
        segment: &JournalSegment,
        client_pool: &Arc<ClientPool>,
    ) -> Result<(), JournalServerError> {
        let conf = journal_server_conf();
        // When the state is Idle, reverse the state to PreWrite
        if segment.status == SegmentStatus::Idle {
            let request = UpdateSegmentStatusRequest {
                cluster_name: conf.cluster_name.to_string(),
                namespace: namespace.to_string(),
                shard_name: shard_name.to_string(),
                status: SegmentStatus::PreWrite.to_string(),
            };
            update_segment_status(client_pool.clone(), conf.placement_center.clone(), request)
                .await?;
        }

        // When the state SealUp/PreDelete/Deleteing,
        // try to create a new Segment, and modify the Active Active Segment for the next Segment
        if segment.status == SegmentStatus::SealUp
            || segment.status == SegmentStatus::PreDelete
            || segment.status == SegmentStatus::Deleteing
        {
            self.trigger_create_next_segment(namespace, shard_name)
                .await?;
        }

        // There is no need to handle an Active Segment in the PreWrite & Write && PreSealUp state, where the Active Segment allows state writing.
        Ok(())
=======
    async fn tranf_segment_status(segment: &JournalSegment){

>>>>>>> 384f9a31
    }
}<|MERGE_RESOLUTION|>--- conflicted
+++ resolved
@@ -15,19 +15,14 @@
 use std::sync::Arc;
 
 use common_base::config::journal_server::journal_server_conf;
-use grpc_clients::placement::journal::call::update_segment_status;
 use grpc_clients::pool::ClientPool;
-<<<<<<< HEAD
-use metadata_struct::journal::segment::{JournalSegment, SegmentStatus};
-=======
 use metadata_struct::journal::segment::JournalSegment;
->>>>>>> 384f9a31
 use protocol::journal_server::journal_engine::{
     ClientSegmentMetadata, CreateShardReq, DeleteShardReq, GetShardMetadataReq,
     GetShardMetadataRespShard,
 };
 use protocol::placement_center::placement_center_journal::{
-    CreateNextSegmentRequest, CreateShardRequest, DeleteShardRequest, UpdateSegmentStatusRequest,
+    CreateNextSegmentRequest, CreateShardRequest, DeleteShardRequest,
 };
 
 use crate::core::cache::{load_metadata_cache, CacheManager};
@@ -136,38 +131,19 @@
 
             // If the Shard has an active Segment,
             // it returns an error, triggers the client to retry, and triggers the server to create the next Segment.
-<<<<<<< HEAD
-            let active_segment = if let Some(segment) = self
-=======
             let segment = if let Some(segment) = self
->>>>>>> 384f9a31
                 .cache_manager
                 .get_active_segment(&raw.namespace, &raw.shard_name)
             {
                 segment
             } else {
-<<<<<<< HEAD
-                // Active Segment does not exist, try to update cache.
-=======
                 // Active Segment does not exist, try to update cache. 
->>>>>>> 384f9a31
                 // The Active Segment will only be updated if the Segment is successfully created
                 load_metadata_cache(&self.cache_manager, &self.client_pool).await;
                 return Err(JournalServerError::NotActiveSegmet(shard.name()));
             };
 
-<<<<<<< HEAD
-            // Try to transition the Segment state
-            self.tranf_segment_status(
-                &raw.namespace,
-                &raw.shard_name,
-                &active_segment,
-                &self.client_pool,
-            )
-            .await?;
-=======
-
->>>>>>> 384f9a31
+
 
             let key = self
                 .cache_manager
@@ -226,6 +202,7 @@
             cluster_name: conf.cluster_name.to_string(),
             namespace: namespace.to_string(),
             shard_name: shard_name.to_string(),
+            active_segment_next_num: 1,
         };
         let reply = grpc_clients::placement::journal::call::create_next_segment(
             self.client_pool.clone(),
@@ -236,42 +213,7 @@
         Ok(())
     }
 
-<<<<<<< HEAD
-    async fn tranf_segment_status(
-        &self,
-        namespace: &str,
-        shard_name: &str,
-        segment: &JournalSegment,
-        client_pool: &Arc<ClientPool>,
-    ) -> Result<(), JournalServerError> {
-        let conf = journal_server_conf();
-        // When the state is Idle, reverse the state to PreWrite
-        if segment.status == SegmentStatus::Idle {
-            let request = UpdateSegmentStatusRequest {
-                cluster_name: conf.cluster_name.to_string(),
-                namespace: namespace.to_string(),
-                shard_name: shard_name.to_string(),
-                status: SegmentStatus::PreWrite.to_string(),
-            };
-            update_segment_status(client_pool.clone(), conf.placement_center.clone(), request)
-                .await?;
-        }
-
-        // When the state SealUp/PreDelete/Deleteing,
-        // try to create a new Segment, and modify the Active Active Segment for the next Segment
-        if segment.status == SegmentStatus::SealUp
-            || segment.status == SegmentStatus::PreDelete
-            || segment.status == SegmentStatus::Deleteing
-        {
-            self.trigger_create_next_segment(namespace, shard_name)
-                .await?;
-        }
-
-        // There is no need to handle an Active Segment in the PreWrite & Write && PreSealUp state, where the Active Segment allows state writing.
-        Ok(())
-=======
     async fn tranf_segment_status(segment: &JournalSegment){
 
->>>>>>> 384f9a31
     }
 }