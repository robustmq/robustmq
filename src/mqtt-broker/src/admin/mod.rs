// Copyright 2023 RobustMQ Team
//
// Licensed under the Apache License, Version 2.0 (the "License");
// you may not use this file except in compliance with the License.
// You may obtain a copy of the License at
//
//     http://www.apache.org/licenses/LICENSE-2.0
//
// Unless required by applicable law or agreed to in writing, software
// distributed under the License is distributed on an "AS IS" BASIS,
// WITHOUT WARRANTIES OR CONDITIONS OF ANY KIND, either express or implied.
// See the License for the specific language governing permissions and
// limitations under the License.

pub mod acl;
pub mod blacklist;
pub mod client;
pub mod cluster;
pub mod connector;
pub mod observability;
pub mod query;
pub mod schema;
pub mod session;
pub mod subscribe;
pub mod topic;
pub mod user;

use crate::common::metrics_cache::MetricsCacheManager;
use crate::handler::cache::CacheManager;
use crate::handler::flapping_detect::enable_flapping_detect;
use crate::server::connection_manager::ConnectionManager;
use crate::subscribe::manager::SubscribeManager;
use crate::{handler::error::MqttBrokerError, storage::cluster::ClusterStorage};

<<<<<<< HEAD
use common_base::tools::{now_second, serialize_value};
=======
>>>>>>> 1c104b36
use common_config::mqtt::broker_mqtt_conf;
use grpc_clients::pool::ClientPool;
use protocol::broker_mqtt::broker_mqtt_admin::{
    BrokerNodeRaw, ClusterOverviewMetricsReply, ClusterOverviewMetricsRequest, ClusterStatusReply,
    EnableFlappingDetectReply, EnableFlappingDetectRequest, ListConnectionRaw, ListConnectionReply,
};
use std::sync::Arc;

pub async fn cluster_status_by_req(
    client_pool: &Arc<ClientPool>,
    subscribe_manager: &Arc<SubscribeManager>,
    connection_manager: &Arc<ConnectionManager>,
    cache_manager: &Arc<CacheManager>,
) -> Result<ClusterStatusReply, MqttBrokerError> {
    let config = broker_mqtt_conf();

    let mut broker_node_list = Vec::new();
    let cluster_storage = ClusterStorage::new(client_pool.clone());
    let data = cluster_storage.node_list().await?;
    for node in data {
        broker_node_list.push(format!("{}@{}", node.node_ip, node.node_id));
    }

    let placement_status = cluster_storage.place_cluster_status().await?;
    let node_list = cache_manager.node_list();
    let resp_node_list: Vec<BrokerNodeRaw> =
        node_list.iter().map(|node| node.clone().into()).collect();
    let reply = ClusterStatusReply {
        cluster_name: config.cluster_name.clone(),
        message_in_rate: 10,
        message_out_rate: 3,
        connection_num: connection_manager.connections.len() as u32,
        session_num: cache_manager.session_info.len() as u32,
        subscribe_num: subscribe_manager.subscribe_list.len() as u32,
        exclusive_subscribe_num: subscribe_manager.exclusive_push.len() as u32,
        exclusive_subscribe_thread_num: subscribe_manager.exclusive_push_thread.len() as u32,
        share_subscribe_leader_num: subscribe_manager.share_leader_push.len() as u32,
        share_subscribe_leader_thread_num: subscribe_manager.share_leader_push_thread.len() as u32,
        share_subscribe_resub_num: subscribe_manager.share_follower_resub.len() as u32,
        share_subscribe_follower_thread_num: subscribe_manager.share_follower_resub_thread.len()
            as u32,
        topic_num: cache_manager.topic_info.len() as u32,
        nodes: resp_node_list,
        placement_status,
        tcp_connection_num: connection_manager.tcp_write_list.len() as u32,
        tls_connection_num: connection_manager.tcp_tls_write_list.len() as u32,
        websocket_connection_num: connection_manager.websocket_write_list.len() as u32,
        quic_connection_num: connection_manager.quic_write_list.len() as u32,
    };
    let _ = subscribe_manager.snapshot_info();

    Ok(reply)
}

pub async fn cluster_overview_metrics_by_req(
    metrics_cache_manager: &Arc<MetricsCacheManager>,
    request: &ClusterOverviewMetricsRequest,
) -> Result<ClusterOverviewMetricsReply, MqttBrokerError> {
<<<<<<< HEAD
    let req = request.into_inner();
    let start_time = if req.start_time == 0 {
        now_second() - 3600
    } else {
        req.start_time
    };
    let end_time = if req.end_time == 0 {
        now_second()
    } else {
        req.end_time
    };
=======
    let start_time = request.start_time;
    let end_time = request.end_time;
>>>>>>> 1c104b36
    let reply = ClusterOverviewMetricsReply {
        connection_num: serde_json::to_string(
            &metrics_cache_manager.get_connection_num_by_time(start_time, end_time),
        )?,
        topic_num: serde_json::to_string(
            &metrics_cache_manager.get_topic_num_by_time(start_time, end_time),
        )?,
        subscribe_num: serde_json::to_string(
            &metrics_cache_manager.get_subscribe_num_by_time(start_time, end_time),
        )?,
        message_in_num: serde_json::to_string(
            &metrics_cache_manager.get_message_in_num_by_time(start_time, end_time),
        )?,
        message_out_num: serde_json::to_string(
            &metrics_cache_manager.get_message_out_num_by_time(start_time, end_time),
        )?,
        message_drop_num: serde_json::to_string(
            &metrics_cache_manager.get_message_drop_num_by_time(start_time, end_time),
        )?,
    };

    Ok(reply)
}

pub async fn enable_flapping_detect_by_req(
    client_pool: &Arc<ClientPool>,
    cache_manager: &Arc<CacheManager>,
    request: &EnableFlappingDetectRequest,
) -> Result<EnableFlappingDetectReply, MqttBrokerError> {
    match enable_flapping_detect(client_pool, cache_manager, *request).await {
        Ok(_) => Ok(EnableFlappingDetectReply {
            is_enable: request.is_enable,
        }),
        Err(e) => Err(e),
    }
}

pub async fn list_connection_by_req(
    connection_manager: &Arc<ConnectionManager>,
    cache_manager: &Arc<CacheManager>,
) -> Result<ListConnectionReply, MqttBrokerError> {
    let mut reply = ListConnectionReply::default();
    let mut list_connection_raw: Vec<ListConnectionRaw> = Vec::new();
    for (key, value) in connection_manager.list_connect() {
        if let Some(mqtt_value) = cache_manager.get_connection(key) {
            let mqtt_info = serde_json::to_string(&mqtt_value)?;
            let raw = ListConnectionRaw {
                connection_id: value.connection_id,
                connection_type: value.connection_type.to_string(),
                protocol: match value.protocol {
                    Some(protocol) => protocol.into(),
                    None => "None".to_string(),
                },
                source_addr: value.addr.to_string(),
                info: mqtt_info,
            };
            list_connection_raw.push(raw);
        }
    }
    reply.list_connection_raw = list_connection_raw;
    Ok(reply)
}<|MERGE_RESOLUTION|>--- conflicted
+++ resolved
@@ -31,11 +31,7 @@
 use crate::server::connection_manager::ConnectionManager;
 use crate::subscribe::manager::SubscribeManager;
 use crate::{handler::error::MqttBrokerError, storage::cluster::ClusterStorage};
-
-<<<<<<< HEAD
 use common_base::tools::{now_second, serialize_value};
-=======
->>>>>>> 1c104b36
 use common_config::mqtt::broker_mqtt_conf;
 use grpc_clients::pool::ClientPool;
 use protocol::broker_mqtt::broker_mqtt_admin::{
@@ -94,7 +90,6 @@
     metrics_cache_manager: &Arc<MetricsCacheManager>,
     request: &ClusterOverviewMetricsRequest,
 ) -> Result<ClusterOverviewMetricsReply, MqttBrokerError> {
-<<<<<<< HEAD
     let req = request.into_inner();
     let start_time = if req.start_time == 0 {
         now_second() - 3600
@@ -106,10 +101,6 @@
     } else {
         req.end_time
     };
-=======
-    let start_time = request.start_time;
-    let end_time = request.end_time;
->>>>>>> 1c104b36
     let reply = ClusterOverviewMetricsReply {
         connection_num: serde_json::to_string(
             &metrics_cache_manager.get_connection_num_by_time(start_time, end_time),
