--- conflicted
+++ resolved
@@ -111,15 +111,11 @@
         .map(|entry| entry.value().clone().encode())
         .collect();
 
-<<<<<<< HEAD
-    Ok(rules)
+    Ok(ListAutoSubscribeRuleReply {
+        auto_subscribe_rules,
+    })
 }
 
 pub async fn list_subscribe(subscribe_manager: &Arc<SubscribeManager>) -> Vec<String> {
     subscribe_manager.list_subscribe()
-=======
-    Ok(ListAutoSubscribeRuleReply {
-        auto_subscribe_rules,
-    })
->>>>>>> 70db891b
 }