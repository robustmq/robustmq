// Copyright 2023 RobustMQ Team
//
// Licensed under the Apache License, Version 2.0 (the "License");
// you may not use this file except in compliance with the License.
// You may obtain a copy of the License at
//
//     http://www.apache.org/licenses/LICENSE-2.0
//
// Unless required by applicable law or agreed to in writing, software
// distributed under the License is distributed on an "AS IS" BASIS,
// WITHOUT WARRANTIES OR CONDITIONS OF ANY KIND, either express or implied.
// See the License for the specific language governing permissions and
// limitations under the License.

use std::sync::Arc;

use common_base::config::broker_mqtt::broker_mqtt_conf;
use common_base::tools::serialize_value;
use common_base::utils::file_utils::get_project_root;
use common_base::utils::time_util::get_current_millisecond_timestamp;
use grpc_clients::pool::ClientPool;
use metadata_struct::acl::mqtt_acl::MqttAcl;
use metadata_struct::acl::mqtt_blacklist::{MqttAclBlackList, MqttAclBlackListType};
use metadata_struct::mqtt::topic_rewrite_rule::MqttTopicRewriteRule;
use metadata_struct::mqtt::user::MqttUser;
use protocol::broker_mqtt::broker_mqtt_admin::mqtt_broker_admin_service_server::MqttBrokerAdminService;
use protocol::broker_mqtt::broker_mqtt_admin::{
    ClusterStatusReply, ClusterStatusRequest, CreateAclReply, CreateAclRequest,
    CreateBlacklistReply, CreateBlacklistRequest, CreateTopicRewriteRuleReply,
    CreateTopicRewriteRuleRequest, CreateUserReply, CreateUserRequest, DeleteAclReply,
    DeleteAclRequest, DeleteBlacklistReply, DeleteBlacklistRequest, DeleteTopicRewriteRuleReply,
    DeleteTopicRewriteRuleRequest, DeleteUserReply, DeleteUserRequest, EnableFlappingDetectReply,
    EnableFlappingDetectRequest, EnableSlowSubScribeReply, EnableSlowSubscribeRequest,
    ListAclReply, ListAclRequest, ListBlacklistReply, ListBlacklistRequest, ListConnectionRaw,
    ListConnectionReply, ListConnectionRequest, ListSlowSubScribeRaw, ListSlowSubscribeReply,
    ListSlowSubscribeRequest, ListTopicReply, ListTopicRequest, ListUserReply, ListUserRequest,
    MqttBindSchemaReply, MqttBindSchemaRequest, MqttCreateConnectorReply,
    MqttCreateConnectorRequest, MqttCreateSchemaReply, MqttCreateSchemaRequest,
    MqttDeleteConnectorReply, MqttDeleteConnectorRequest, MqttDeleteSchemaReply,
    MqttDeleteSchemaRequest, MqttListBindSchemaReply, MqttListBindSchemaRequest,
    MqttListConnectorReply, MqttListConnectorRequest, MqttListSchemaReply, MqttListSchemaRequest,
    MqttTopic, MqttUnbindSchemaReply, MqttUnbindSchemaRequest, MqttUpdateConnectorReply,
    MqttUpdateConnectorRequest, MqttUpdateSchemaReply, MqttUpdateSchemaRequest,
};
use tonic::{Request, Response, Status};

use crate::bridge::request::{
    create_connector_by_req, delete_connector_by_req, list_connector_by_req,
    update_connector_by_req,
};
use crate::handler::cache::CacheManager;
use crate::handler::flapping_detect::enable_flapping_detect;
use crate::observability::slow::sub::{enable_slow_sub, read_slow_sub_record, SlowSubData};
use crate::security::AuthDriver;
use crate::server::connection_manager::ConnectionManager;
use crate::storage::cluster::ClusterStorage;
use crate::storage::schema::{
    bind_schema_by_req, create_schema_by_req, delete_schema_by_req, list_bind_schema_by_req,
    list_schema_by_req, unbind_schema_by_req, update_schema_by_req,
};
use crate::storage::topic::TopicStorage;

pub struct GrpcAdminServices {
    client_pool: Arc<ClientPool>,
    cache_manager: Arc<CacheManager>,
    connection_manager: Arc<ConnectionManager>,
<<<<<<< HEAD
    connector_manager: Arc<ConnectorManager>,
=======
    schema_manager: Arc<SchemaRegisterManager>,
>>>>>>> fdcc8b31
}

impl GrpcAdminServices {
    pub fn new(
        client_pool: Arc<ClientPool>,
        cache_manager: Arc<CacheManager>,
        connection_manager: Arc<ConnectionManager>,
<<<<<<< HEAD
        connector_manager: Arc<ConnectorManager>,
=======
        schema_manager: Arc<SchemaRegisterManager>,
>>>>>>> fdcc8b31
    ) -> Self {
        GrpcAdminServices {
            client_pool,
            cache_manager,
            connection_manager,
<<<<<<< HEAD
            connector_manager,
=======
            schema_manager,
>>>>>>> fdcc8b31
        }
    }
}

#[tonic::async_trait]
impl MqttBrokerAdminService for GrpcAdminServices {
    // --- cluster ---
    async fn cluster_status(
        &self,
        _: Request<ClusterStatusRequest>,
    ) -> Result<Response<ClusterStatusReply>, Status> {
        let mut reply = ClusterStatusReply::default();
        let config = broker_mqtt_conf();
        reply.cluster_name = config.cluster_name.clone();
        let mut broker_node_list = Vec::new();
        let cluster_storage = ClusterStorage::new(self.client_pool.clone());
        match cluster_storage.node_list().await {
            Ok(data) => {
                for node in data {
                    broker_node_list.push(format!("{}@{}", node.node_ip, node.node_id));
                }
            }
            Err(e) => {
                return Err(Status::cancelled(e.to_string()));
            }
        }
        reply.nodes = broker_node_list;
        Ok(Response::new(reply))
    }

    // --- user ---
    async fn mqtt_broker_create_user(
        &self,
        request: Request<CreateUserRequest>,
    ) -> Result<Response<CreateUserReply>, Status> {
        let req = request.into_inner();
        let mqtt_user = MqttUser {
            username: req.username,
            password: req.password,
            is_superuser: req.is_superuser,
        };

        let auth_driver = AuthDriver::new(self.cache_manager.clone(), self.client_pool.clone());
        match auth_driver.save_user(mqtt_user).await {
            Ok(_) => Ok(Response::new(CreateUserReply::default())),
            Err(e) => Err(Status::cancelled(e.to_string())),
        }
    }

    async fn mqtt_broker_delete_user(
        &self,
        request: Request<DeleteUserRequest>,
    ) -> Result<Response<DeleteUserReply>, Status> {
        let req = request.into_inner();

        let auth_driver = AuthDriver::new(self.cache_manager.clone(), self.client_pool.clone());
        match auth_driver.delete_user(req.username).await {
            Ok(_) => Ok(Response::new(DeleteUserReply::default())),
            Err(e) => Err(Status::cancelled(e.to_string())),
        }
    }

    async fn mqtt_broker_list_user(
        &self,
        _: Request<ListUserRequest>,
    ) -> Result<Response<ListUserReply>, Status> {
        let mut reply = ListUserReply::default();
        let auth_driver = AuthDriver::new(self.cache_manager.clone(), self.client_pool.clone());
        match auth_driver.read_all_user().await {
            Ok(data) => {
                let mut users = Vec::new();
                for ele in data {
                    users.push(ele.1.encode());
                }
                reply.users = users;
                Ok(Response::new(reply))
            }
            Err(e) => Err(Status::cancelled(e.to_string())),
        }
    }

    async fn mqtt_broker_list_acl(
        &self,
        _: Request<ListAclRequest>,
    ) -> Result<Response<ListAclReply>, Status> {
        let mut reply = ListAclReply::default();

        let auth_driver = AuthDriver::new(self.cache_manager.clone(), self.client_pool.clone());
        match auth_driver.read_all_acl().await {
            Ok(data) => {
                let mut acls_list = Vec::new();
                // todo finish get_items
                for ele in data {
                    match ele.encode() {
                        Ok(acl) => acls_list.push(acl),
                        Err(e) => return Err(Status::cancelled(e.to_string())),
                    }
                }
                reply.acls = acls_list;
                Ok(Response::new(reply))
            }
            Err(e) => Err(Status::cancelled(e.to_string())),
        }
    }

    async fn mqtt_broker_create_acl(
        &self,
        request: Request<CreateAclRequest>,
    ) -> Result<Response<CreateAclReply>, Status> {
        let req = request.into_inner();

        let mqtt_acl = MqttAcl::decode(&req.acl).unwrap();

        let auth_driver = AuthDriver::new(self.cache_manager.clone(), self.client_pool.clone());
        match auth_driver.save_acl(mqtt_acl).await {
            Ok(_) => Ok(Response::new(CreateAclReply::default())),
            Err(e) => Err(Status::cancelled(e.to_string())),
        }
    }

    async fn mqtt_broker_delete_acl(
        &self,
        request: Request<DeleteAclRequest>,
    ) -> Result<Response<DeleteAclReply>, Status> {
        let req = request.into_inner();
        let mqtt_acl = MqttAcl::decode(&req.acl).unwrap();

        let auth_driver = AuthDriver::new(self.cache_manager.clone(), self.client_pool.clone());
        match auth_driver.delete_acl(mqtt_acl).await {
            Ok(_) => Ok(Response::new(DeleteAclReply::default())),
            Err(e) => Err(Status::cancelled(e.to_string())),
        }
    }

    async fn mqtt_broker_list_blacklist(
        &self,
        _: Request<ListBlacklistRequest>,
    ) -> Result<Response<ListBlacklistReply>, Status> {
        let mut reply = ListBlacklistReply::default();
        let auth_driver = AuthDriver::new(self.cache_manager.clone(), self.client_pool.clone());
        match auth_driver.read_all_blacklist().await {
            Ok(data) => {
                let mut blacklists = Vec::new();
                for ele in data {
                    match ele.encode() {
                        Ok(blacklist) => blacklists.push(blacklist),
                        Err(e) => return Err(Status::cancelled(e.to_string())),
                    }
                }
                reply.blacklists = blacklists;
                Ok(Response::new(reply))
            }
            Err(e) => Err(Status::cancelled(e.to_string())),
        }
    }

    async fn mqtt_broker_delete_blacklist(
        &self,
        request: Request<DeleteBlacklistRequest>,
    ) -> Result<Response<DeleteBlacklistReply>, Status> {
        let req = request.into_inner();
        let mqtt_blacklist = MqttAclBlackList {
            blacklist_type: match req.blacklist_type.as_str() {
                "ClientId" => MqttAclBlackListType::ClientId,
                "User" => MqttAclBlackListType::User,
                "Ip" => MqttAclBlackListType::Ip,
                "ClientIdMatch" => MqttAclBlackListType::ClientIdMatch,
                "UserMatch" => MqttAclBlackListType::UserMatch,
                "IPCIDR" => MqttAclBlackListType::IPCIDR,
                _ => return Err(Status::cancelled("invalid blacklist type".to_string())),
            },
            resource_name: req.resource_name,
            end_time: 0,
            desc: "".to_string(),
        };

        let auth_driver = AuthDriver::new(self.cache_manager.clone(), self.client_pool.clone());
        match auth_driver.delete_blacklist(mqtt_blacklist).await {
            Ok(_) => Ok(Response::new(DeleteBlacklistReply::default())),
            Err(e) => Err(Status::cancelled(e.to_string())),
        }
    }

    async fn mqtt_broker_create_blacklist(
        &self,
        request: Request<CreateBlacklistRequest>,
    ) -> Result<Response<CreateBlacklistReply>, Status> {
        let req = request.into_inner();
        let mqtt_blacklist = MqttAclBlackList::decode(&req.blacklist).unwrap();

        let auth_driver = AuthDriver::new(self.cache_manager.clone(), self.client_pool.clone());
        match auth_driver.save_blacklist(mqtt_blacklist).await {
            Ok(_) => Ok(Response::new(CreateBlacklistReply::default())),
            Err(e) => Err(Status::cancelled(e.to_string())),
        }
    }

    async fn mqtt_broker_enable_flapping_detect(
        &self,
        request: Request<EnableFlappingDetectRequest>,
    ) -> Result<Response<EnableFlappingDetectReply>, Status> {
        let req = request.into_inner();

        match enable_flapping_detect(&self.cache_manager, req).await {
            Ok(_) => Ok(Response::new(EnableFlappingDetectReply {
                is_enable: req.is_enable,
            })),
            Err(e) => Err(Status::cancelled(e.to_string())),
        }
    }

    // --- connection ---
    async fn mqtt_broker_list_connection(
        &self,
        _: Request<ListConnectionRequest>,
    ) -> Result<Response<ListConnectionReply>, Status> {
        let mut reply = ListConnectionReply::default();
        let mut list_connection_raw: Vec<ListConnectionRaw> = Vec::new();
        for (key, value) in self.connection_manager.list_connect() {
            if let Some(mqtt_value) = self.cache_manager.connection_info.clone().get(&key) {
                let mqtt_info = serialize_value(mqtt_value.value())?;
                let raw = ListConnectionRaw {
                    connection_id: value.connection_id,
                    connection_type: value.connection_type.to_string(),
                    protocol: match value.protocol {
                        Some(protocol) => protocol.into(),
                        None => "None".to_string(),
                    },
                    source_addr: value.addr.to_string(),
                    info: mqtt_info,
                };
                list_connection_raw.push(raw);
            }
        }
        reply.list_connection_raw = list_connection_raw;
        Ok(Response::new(reply))
    }

    async fn mqtt_broker_enable_slow_subscribe(
        &self,
        request: Request<EnableSlowSubscribeRequest>,
    ) -> Result<Response<EnableSlowSubScribeReply>, Status> {
        let subscribe_request = request.into_inner();

        match enable_slow_sub(&self.cache_manager, subscribe_request.is_enable).await {
            Ok(_) => Ok(Response::new(EnableSlowSubScribeReply {
                is_enable: subscribe_request.is_enable,
            })),
            Err(e) => Err(Status::cancelled(e.to_string())),
        }
    }

    async fn mqtt_broker_list_slow_subscribe(
        &self,
        request: Request<ListSlowSubscribeRequest>,
    ) -> Result<Response<ListSlowSubscribeReply>, Status> {
        let list_slow_subscribe_request = request.into_inner();
        let mut list_slow_subscribe_raw: Vec<ListSlowSubScribeRaw> = Vec::new();
        let mqtt_config = broker_mqtt_conf();
        if self.cache_manager.get_slow_sub_config().enable {
            let path = mqtt_config.log.log_path.clone();
            let path_buf = get_project_root()?.join(path.replace("./", "") + "/slow_sub.log");
            let deque = read_slow_sub_record(list_slow_subscribe_request, path_buf)?;
            for slow_sub_data in deque {
                match serde_json::from_str::<SlowSubData>(slow_sub_data.as_str()) {
                    Ok(data) => {
                        let raw = ListSlowSubScribeRaw {
                            client_id: data.client_id,
                            topic: data.topic,
                            time_ms: data.time_ms,
                            node_info: data.node_info,
                            create_time: data.create_time,
                            sub_name: data.sub_name,
                        };
                        list_slow_subscribe_raw.push(raw);
                    }
                    Err(e) => {
                        return Err(Status::cancelled(e.to_string()));
                    }
                }
            }
        }
        Ok(Response::new(ListSlowSubscribeReply {
            list_slow_subscribe_raw,
        }))
    }

    async fn mqtt_broker_list_topic(
        &self,
        request: Request<ListTopicRequest>,
    ) -> Result<Response<ListTopicReply>, Status> {
        let req = request.into_inner();
        let topic_query_result: Vec<MqttTopic> = match req.match_option {
            0 => self
                .cache_manager
                .get_topic_by_name(&req.topic_name)
                .into_iter()
                .take(10)
                .map(|entry| MqttTopic {
                    topic_id: entry.topic_id.clone(),
                    topic_name: entry.topic_name.clone(),
                    cluster_name: entry.cluster_name.clone(),
                    is_contain_retain_message: entry.retain_message.is_some(),
                })
                .collect(),
            option => self
                .cache_manager
                .topic_info
                .iter()
                .filter(|entry| match option {
                    1 => entry.value().topic_name.starts_with(&req.topic_name),
                    2 => entry.value().topic_name.contains(&req.topic_name),
                    _ => false,
                })
                .take(10)
                .map(|entry| MqttTopic {
                    topic_id: entry.value().topic_id.clone(),
                    topic_name: entry.value().topic_name.clone(),
                    cluster_name: entry.value().cluster_name.clone(),
                    is_contain_retain_message: entry.value().retain_message.is_some(),
                })
                .collect(),
        };

        let reply = ListTopicReply {
            topics: topic_query_result,
        };

        Ok(Response::new(reply))
    }

    async fn mqtt_broker_delete_topic_rewrite_rule(
        &self,
        request: Request<DeleteTopicRewriteRuleRequest>,
    ) -> Result<Response<DeleteTopicRewriteRuleReply>, Status> {
        let req = request.into_inner();
        let topic_storage = TopicStorage::new(self.client_pool.clone());
        match topic_storage
            .delete_topic_rewrite_rule(req.action.clone(), req.source_topic.clone())
            .await
        {
            Ok(_) => {
                let config = broker_mqtt_conf();
                let key = self.cache_manager.topic_rewrite_rule_key(
                    &config.cluster_name,
                    &req.action,
                    &req.source_topic,
                );
                self.cache_manager.topic_rewrite_rule.remove(&key);
                Ok(Response::new(DeleteTopicRewriteRuleReply::default()))
            }
            Err(e) => Err(Status::cancelled(e.to_string())),
        }
    }

    async fn mqtt_broker_create_topic_rewrite_rule(
        &self,
        request: Request<CreateTopicRewriteRuleRequest>,
    ) -> Result<Response<CreateTopicRewriteRuleReply>, Status> {
        let req = request.into_inner();
        let config = broker_mqtt_conf();
        let topic_rewrite_rule = MqttTopicRewriteRule {
            cluster: config.cluster_name.clone(),
            action: req.action.clone(),
            source_topic: req.source_topic.clone(),
            dest_topic: req.dest_topic.clone(),
            regex: req.regex.clone(),
            timestamp: get_current_millisecond_timestamp(),
        };
        let topic_storage = TopicStorage::new(self.client_pool.clone());
        match topic_storage
            .create_topic_rewrite_rule(topic_rewrite_rule.clone())
            .await
        {
            Ok(_) => {
                let key = self.cache_manager.topic_rewrite_rule_key(
                    &config.cluster_name,
                    &req.action,
                    &req.source_topic,
                );
                self.cache_manager
                    .topic_rewrite_rule
                    .insert(key, topic_rewrite_rule);
                Ok(Response::new(CreateTopicRewriteRuleReply::default()))
            }
            Err(e) => Err(Status::cancelled(e.to_string())),
        }
    }

    async fn mqtt_broker_list_connector(
        &self,
        request: Request<MqttListConnectorRequest>,
    ) -> Result<Response<MqttListConnectorReply>, Status> {
        let req = request.into_inner();
        match list_connector_by_req(&self.client_pool, &req).await {
            Ok(data) => return Ok(Response::new(MqttListConnectorReply { connectors: data })),
            Err(e) => return Err(Status::cancelled(e.to_string())),
        };
    }

    async fn mqtt_broker_create_connector(
        &self,
        request: Request<MqttCreateConnectorRequest>,
    ) -> Result<Response<MqttCreateConnectorReply>, Status> {
        let req = request.into_inner();
        match create_connector_by_req(&self.client_pool, &req).await {
            Ok(_) => return Ok(Response::new(MqttCreateConnectorReply::default())),
            Err(e) => return Err(Status::cancelled(e.to_string())),
        };
    }

    async fn mqtt_broker_update_connector(
        &self,
        request: Request<MqttUpdateConnectorRequest>,
    ) -> Result<Response<MqttUpdateConnectorReply>, Status> {
        let req = request.into_inner();
        match update_connector_by_req(&self.client_pool, &req).await {
            Ok(_) => return Ok(Response::new(MqttUpdateConnectorReply::default())),
            Err(e) => return Err(Status::cancelled(e.to_string())),
        };
    }

    async fn mqtt_broker_delete_connector(
        &self,
        request: Request<MqttDeleteConnectorRequest>,
    ) -> Result<Response<MqttDeleteConnectorReply>, Status> {
        let req = request.into_inner();
        match delete_connector_by_req(&self.client_pool, &req).await {
            Ok(_) => return Ok(Response::new(MqttDeleteConnectorReply::default())),
            Err(e) => return Err(Status::cancelled(e.to_string())),
        };
    }

    // --- schema ---
    async fn mqtt_broker_list_schema(
        &self,
        request: Request<MqttListSchemaRequest>,
    ) -> Result<Response<MqttListSchemaReply>, Status> {
        let req = request.into_inner();
        match list_schema_by_req(&self.client_pool, &req).await {
            Ok(data) => return Ok(Response::new(MqttListSchemaReply { schemas: data })),
            Err(e) => return Err(Status::cancelled(e.to_string())),
        }
    }

    async fn mqtt_broker_create_schema(
        &self,
        request: Request<MqttCreateSchemaRequest>,
    ) -> Result<Response<MqttCreateSchemaReply>, Status> {
        let req = request.into_inner();
        match create_schema_by_req(&self.client_pool, &req).await {
            Ok(_) => return Ok(Response::new(MqttCreateSchemaReply::default())),
            Err(e) => return Err(Status::cancelled(e.to_string())),
        }
    }

    async fn mqtt_broker_update_schema(
        &self,
        request: Request<MqttUpdateSchemaRequest>,
    ) -> Result<Response<MqttUpdateSchemaReply>, Status> {
        let req = request.into_inner();
        match update_schema_by_req(&self.client_pool, &req).await {
            Ok(_) => return Ok(Response::new(MqttUpdateSchemaReply::default())),
            Err(e) => return Err(Status::cancelled(e.to_string())),
        }
    }

    async fn mqtt_broker_delete_schema(
        &self,
        request: Request<MqttDeleteSchemaRequest>,
    ) -> Result<Response<MqttDeleteSchemaReply>, Status> {
        let req = request.into_inner();
        match delete_schema_by_req(&self.client_pool, &req).await {
            Ok(_) => return Ok(Response::new(MqttDeleteSchemaReply::default())),
            Err(e) => return Err(Status::cancelled(e.to_string())),
        }
    }

    async fn mqtt_broker_list_bind_schema(
        &self,
        request: Request<MqttListBindSchemaRequest>,
    ) -> Result<Response<MqttListBindSchemaReply>, Status> {
        let req = request.into_inner();

        match list_bind_schema_by_req(&self.client_pool, &req).await {
            Ok(data) => {
                return Ok(Response::new(MqttListBindSchemaReply {
                    schema_binds: data,
                }))
            }
            Err(e) => return Err(Status::cancelled(e.to_string())),
        }
    }

    async fn mqtt_broker_bind_schema(
        &self,
        request: Request<MqttBindSchemaRequest>,
    ) -> Result<Response<MqttBindSchemaReply>, Status> {
        let req = request.into_inner();

        match bind_schema_by_req(&self.client_pool, &req).await {
            Ok(_) => return Ok(Response::new(MqttBindSchemaReply::default())),
            Err(e) => return Err(Status::cancelled(e.to_string())),
        }
    }

    async fn mqtt_broker_unbind_schema(
        &self,
        request: Request<MqttUnbindSchemaRequest>,
    ) -> Result<Response<MqttUnbindSchemaReply>, Status> {
        let req = request.into_inner();

        match unbind_schema_by_req(&self.client_pool, &req).await {
            Ok(_) => return Ok(Response::new(MqttUnbindSchemaReply::default())),
            Err(e) => return Err(Status::cancelled(e.to_string())),
        }
    }
}<|MERGE_RESOLUTION|>--- conflicted
+++ resolved
@@ -64,11 +64,6 @@
     client_pool: Arc<ClientPool>,
     cache_manager: Arc<CacheManager>,
     connection_manager: Arc<ConnectionManager>,
-<<<<<<< HEAD
-    connector_manager: Arc<ConnectorManager>,
-=======
-    schema_manager: Arc<SchemaRegisterManager>,
->>>>>>> fdcc8b31
 }
 
 impl GrpcAdminServices {
@@ -76,21 +71,11 @@
         client_pool: Arc<ClientPool>,
         cache_manager: Arc<CacheManager>,
         connection_manager: Arc<ConnectionManager>,
-<<<<<<< HEAD
-        connector_manager: Arc<ConnectorManager>,
-=======
-        schema_manager: Arc<SchemaRegisterManager>,
->>>>>>> fdcc8b31
     ) -> Self {
         GrpcAdminServices {
             client_pool,
             cache_manager,
             connection_manager,
-<<<<<<< HEAD
-            connector_manager,
-=======
-            schema_manager,
->>>>>>> fdcc8b31
         }
     }
 }
