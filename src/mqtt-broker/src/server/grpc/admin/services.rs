--- conflicted
+++ resolved
@@ -99,28 +99,10 @@
             is_superuser: req.is_superuser,
         };
 
-<<<<<<< HEAD
-        let user_storage = UserStorage::new(self.client_pool.clone());
-        
-       if  self.cache_manager.user_info.contains_key(&username){
-        return Err(Status::cancelled("user has beed existed"));
-       }
-
-        match user_storage.user_list().await {
-            Ok(date) => {
-                let is_existed = date.iter().any(|user| *user.key() == username);
-                if is_existed {
-                    return Err(Status::cancelled("user has beed existed"));
-                }
-            }
-            Err(e) => {
-                return Err(Status::cancelled(e.to_string()));
-=======
         let auth_driver = AuthDriver::new(self.cache_manager.clone(), self.client_pool.clone());
         match auth_driver.save_user(mqtt_user).await {
             Ok(_) => {
                 return Ok(Response::new(CreateUserReply::default()));
->>>>>>> eb14da79
             }
             Err(e) => {
                 return Err(Status::cancelled(e.to_string()));
