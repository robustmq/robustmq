--- conflicted
+++ resolved
@@ -21,13 +21,10 @@
 use metadata_struct::mqtt::user::MqttUser;
 use protocol::broker_mqtt::broker_mqtt_admin::mqtt_broker_admin_service_server::MqttBrokerAdminService;
 use protocol::broker_mqtt::broker_mqtt_admin::{
-<<<<<<< HEAD
-    ClusterStatusReply, ClusterStatusRequest, CreateAclRequest, CreateAclReply, CreateUserReply, CreateUserRequest, DeleteAclRequest, DeleteAclReply, DeleteUserReply, DeleteUserRequest, ListAclReply, ListAclRequest, ListUserReply, ListUserRequest
-=======
-    ClusterStatusReply, ClusterStatusRequest, CreateUserReply, CreateUserRequest, DeleteUserReply,
-    DeleteUserRequest, ListConnectionRaw, ListConnectionReply, ListConnectionRequest,
+    ClusterStatusReply, ClusterStatusRequest, CreateAclReply, CreateAclRequest, CreateUserReply,
+    CreateUserRequest, DeleteAclReply, DeleteAclRequest, DeleteUserReply, DeleteUserRequest,
+    ListAclReply, ListAclRequest, ListConnectionRaw, ListConnectionReply, ListConnectionRequest,
     ListUserReply, ListUserRequest,
->>>>>>> 3c12785d
 };
 use tonic::{Request, Response, Status};
 
@@ -120,7 +117,27 @@
         }
     }
 
-<<<<<<< HEAD
+    async fn mqtt_broker_list_user(
+        &self,
+        _: Request<ListUserRequest>,
+    ) -> Result<Response<ListUserReply>, Status> {
+        let mut reply = ListUserReply::default();
+        let auth_driver = AuthDriver::new(self.cache_manager.clone(), self.client_pool.clone());
+        match auth_driver.read_all_user().await {
+            Ok(data) => {
+                let mut users = Vec::new();
+                for ele in data {
+                    users.push(ele.1.encode());
+                }
+                reply.users = users;
+                return Ok(Response::new(reply));
+            }
+            Err(e) => {
+                return Err(Status::cancelled(e.to_string()));
+            }
+        }
+    }
+
     async fn mqtt_broker_list_acl(
         &self,
         _: Request<ListAclRequest>,
@@ -130,29 +147,17 @@
         let auth_driver = AuthDriver::new(self.cache_manager.clone(), self.client_pool.clone());
         match auth_driver.read_all_acl().await {
             Ok(data) => {
-                let acl_list = data.iter().map(|acl| acl.encode().unwrap()).collect::<Vec<Vec<u8>>>();
+                let acl_list = data
+                    .iter()
+                    .map(|acl| acl.encode().unwrap())
+                    .collect::<Vec<Vec<u8>>>();
                 reply.acls = acl_list.clone();
                 return Ok(Response::new(reply));
-=======
-    async fn mqtt_broker_list_user(
-        &self,
-        _: Request<ListUserRequest>,
-    ) -> Result<Response<ListUserReply>, Status> {
-        let mut reply = ListUserReply::default();
-
-        let mut user_list = Vec::new();
-        let auth_driver = AuthDriver::new(self.cache_manager.clone(), self.client_pool.clone());
-        match auth_driver.read_all_user().await {
-            Ok(date) => {
-                date.iter()
-                    .for_each(|user| user_list.push(user.value().encode()));
->>>>>>> 3c12785d
-            }
-            Err(e) => {
-                return Err(Status::cancelled(e.to_string()));
-            }
-        }
-<<<<<<< HEAD
+            }
+            Err(e) => {
+                return Err(Status::cancelled(e.to_string()));
+            }
+        }
     }
 
     async fn mqtt_broker_create_acl(
@@ -186,9 +191,6 @@
                 return Err(Status::cancelled(e.to_string()));
             }
         }
-=======
-        reply.users = user_list;
-        return Ok(Response::new(reply));
     }
 
     // --- connection ---
@@ -216,6 +218,5 @@
         }
         reply.list_connection_raw = list_connection_raw;
         Ok(Response::new(reply))
->>>>>>> 3c12785d
     }
 }