--- conflicted
+++ resolved
@@ -368,10 +368,6 @@
         MqttPacket::ConnAck(_, _) => PACKETS_CONNACK_SENT
             .with_label_values(&[&network_type, &qos_str])
             .inc(),
-<<<<<<< HEAD
-
-        _ => {}
-=======
         MqttPacket::Publish(_, _) => PACKETS_PUBLISH_SENT
             .with_label_values(&[&network_type, &qos_str])
             .inc(),
@@ -403,7 +399,6 @@
             .with_label_values(&[&network_type, &qos_str])
             .inc(),
         _ => unreachable!("This branch only matches for packets could not be sent"),
->>>>>>> 9e2f4e0c
     }
 }
 
