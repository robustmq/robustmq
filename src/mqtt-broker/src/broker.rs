--- conflicted
+++ resolved
@@ -341,12 +341,6 @@
         let connector_manager = self.connector_manager.clone();
         let schema_manager = self.schema_manager.clone();
         let auth_driver = self.auth_driver.clone();
-
-<<<<<<< HEAD
-        if let Err(e) = init_system_user(&cache_manager, &client_pool).await {
-            panic!("{}", e);
-        }
-=======
             if let Err(e) = init_system_user(&self.cache_manager, &self.client_pool).await {
                 panic!("{}", e);
             }
@@ -362,7 +356,6 @@
             {
                 panic!("{}", e);
             }
->>>>>>> 1583af87
 
         if let Err(e) = load_metadata_cache(
             &cache_manager,
