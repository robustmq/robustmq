--- conflicted
+++ resolved
@@ -11,17 +11,13 @@
 
     rpc mqtt_broker_list_user(ListUserRequest) returns(ListUserReply){}
 
-<<<<<<< HEAD
-    // server
-=======
     rpc mqtt_broker_list_acl(ListAclRequest) returns(ListAclReply){}
 
     rpc mqtt_broker_create_acl(CreateAclRequest) returns(CreateAclReply){}
 
     rpc mqtt_broker_delete_acl(DeleteAclRequest) returns(DeleteAclReply){}
 
-    // connection
->>>>>>> da0dcf83
+    // server
     rpc mqtt_broker_list_connection(ListConnectionRequest) returns(ListConnectionReply){}
 
     // observability
@@ -67,10 +63,6 @@
 
 }
 
-<<<<<<< HEAD
-// --------- server  --------------
-// --------- server connection --------
-=======
 message ListAclRequest{
     string cluster_name = 1;
 }
@@ -98,7 +90,6 @@
 }
 
 // --------- connection --------
->>>>>>> da0dcf83
 message ListConnectionRequest{
 
 }
