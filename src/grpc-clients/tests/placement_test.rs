// Copyright 2023 RobustMQ Team
//
// Licensed under the Apache License, Version 2.0 (the "License");
// you may not use this file except in compliance with the License.
// You may obtain a copy of the License at
//
//     http://www.apache.org/licenses/LICENSE-2.0
//
// Unless required by applicable law or agreed to in writing, software
// distributed under the License is distributed on an "AS IS" BASIS,
// WITHOUT WARRANTIES OR CONDITIONS OF ANY KIND, either express or implied.
// See the License for the specific language governing permissions and
// limitations under the License.

mod common;

#[cfg(test)]
mod tests {
    use std::sync::Arc;

    use grpc_clients::placement::placement::call::{
        cluster_status, delete_idempotent_data, register_node, set_resource_config, unregister_node,
    };
    use grpc_clients::poll::ClientPool;
    use protocol::placement_center::placement_center_inner::{
<<<<<<< HEAD
        ClusterStatusRequest, ClusterType, RegisterNodeRequest, SetResourceConfigRequest,
        UnRegisterNodeRequest,
=======
        ClusterStatusRequest, ClusterType, DeleteIdempotentDataRequest, RegisterNodeRequest,
        SetResourceConfigRequest, UnRegisterNodeRequest,
>>>>>>> e5ecb4e1
    };

    use crate::common::get_placement_addr;

    #[tokio::test]
    async fn register_node_test() {
        let client_poll: Arc<ClientPool> = Arc::new(ClientPool::new(1));
        let addrs = vec![get_placement_addr()];

        let request = ClusterStatusRequest::default();

        match cluster_status(client_poll.clone(), addrs.clone(), request).await {
            Ok(_) => {}
            Err(e) => {
                panic!("{:?}", e);
            }
        }

        let cluster_type = ClusterType::PlacementCenter as i32;
        let cluster_name = "test-cluster-name".to_string();
        let node_ip = "127.0.0.1".to_string();
        let node_id = 1235u64;
        let node_inner_addr = node_ip.clone();
        let extend_info = "".to_string();

        let request = RegisterNodeRequest {
            cluster_type,
            cluster_name: cluster_name.clone(),
            node_ip: node_ip.clone(),
            node_id,
            node_inner_addr: node_inner_addr.clone(),
            extend_info: extend_info.clone(),
        };
        match register_node(client_poll.clone(), addrs.clone(), request).await {
            Ok(_) => {}
            Err(e) => {
                panic!("{:?}", e);
            }
        }

        let request_cluster_name_empty = RegisterNodeRequest {
            cluster_type,
            cluster_name: "".to_string(),
            node_ip: node_ip.clone(),
            node_id,
            node_inner_addr: node_inner_addr.clone(),
            extend_info: extend_info.clone(),
        };
        match register_node(
            client_poll.clone(),
            addrs.clone(),
            request_cluster_name_empty,
        )
        .await
        {
            Ok(_) => {
                panic!("Should not passed because cluster_name is empty");
            }
            Err(_e) => {}
        }

        let request_node_ip_empty = RegisterNodeRequest {
            cluster_type,
            cluster_name: cluster_name.to_string(),
            node_ip: "".to_string(),
            node_id,
            node_inner_addr: node_inner_addr.clone(),
            extend_info: extend_info.clone(),
        };
        match register_node(client_poll.clone(), addrs.clone(), request_node_ip_empty).await {
            Ok(_) => {
                panic!("Should not passed because node_ip is empty");
            }
            Err(_e) => {}
        }
    }

    #[tokio::test]
    async fn un_register_nodet_test() {
        let client_poll: Arc<ClientPool> = Arc::new(ClientPool::new(1));
        let addrs = vec![get_placement_addr()];

        let request = ClusterStatusRequest::default();
        assert!(cluster_status(client_poll.clone(), addrs.clone(), request)
            .await
            .is_ok());

        let cluster_type = ClusterType::PlacementCenter as i32;
        let cluster_name = "test-cluster-name".to_string();
        let node_id = 1235u64;

        let request = UnRegisterNodeRequest {
            cluster_type,
            cluster_name: cluster_name.clone(),
            node_id,
        };
        assert!(unregister_node(client_poll.clone(), addrs.clone(), request)
            .await
            .is_ok());

        let request_cluster_name_empty = UnRegisterNodeRequest {
            cluster_type,
            cluster_name: "".to_string(),
            node_id,
        };
        assert!(unregister_node(
            client_poll.clone(),
            addrs.clone(),
            request_cluster_name_empty
        )
        .await
        .is_err());
    }

<<<<<<< HEAD
=======
    #[tokio::test]
    async fn delete_idempotent_data_test() {
        let client_poll: Arc<ClientPool> = Arc::new(ClientPool::new(1));
        let addrs = vec![get_placement_addr()];

        let request = ClusterStatusRequest::default();
        assert!(cluster_status(client_poll.clone(), addrs.clone(), request)
            .await
            .is_ok());

        let request = DeleteIdempotentDataRequest {
            cluster_name: "test-cluster-name".to_string(),
            producer_id: "2".to_string(),
            seq_num: 1235u64,
        };
        assert!(
            delete_idempotent_data(client_poll.clone(), addrs.clone(), request)
                .await
                .is_ok()
        );

        let request = DeleteIdempotentDataRequest {
            cluster_name: "".to_string(),
            producer_id: "2".to_string(),
            seq_num: 1235u64,
        };
        assert!(
            delete_idempotent_data(client_poll.clone(), addrs.clone(), request)
                .await
                .is_err()
        );
    }

>>>>>>> e5ecb4e1
    #[tokio::test]
    async fn set_resource_config_test() {
        let client_poll: Arc<ClientPool> = Arc::new(ClientPool::new(1));
        let addrs = vec![get_placement_addr()];

        let request = ClusterStatusRequest::default();
        assert!(cluster_status(client_poll.clone(), addrs.clone(), request)
            .await
            .is_ok());

        let cluster_name = "test-cluster-name".to_string();
        let config = vec![1, 2, 3];
        let resources = vec!["1".to_string(), "2".to_string(), "3".to_string()];

        let request = SetResourceConfigRequest {
            cluster_name: cluster_name.clone(),
            resources: resources.clone(),
            config: config.clone(),
        };
        assert!(
            set_resource_config(client_poll.clone(), addrs.clone(), request)
                .await
                .is_ok()
        );

        let request_cluster_name_empty = SetResourceConfigRequest {
            cluster_name: "".to_string(),
            resources,
            config,
        };
        assert!(set_resource_config(
            client_poll.clone(),
            addrs.clone(),
            request_cluster_name_empty
        )
        .await
        .is_err());
    }
}<|MERGE_RESOLUTION|>--- conflicted
+++ resolved
@@ -23,13 +23,8 @@
     };
     use grpc_clients::poll::ClientPool;
     use protocol::placement_center::placement_center_inner::{
-<<<<<<< HEAD
-        ClusterStatusRequest, ClusterType, RegisterNodeRequest, SetResourceConfigRequest,
-        UnRegisterNodeRequest,
-=======
         ClusterStatusRequest, ClusterType, DeleteIdempotentDataRequest, RegisterNodeRequest,
         SetResourceConfigRequest, UnRegisterNodeRequest,
->>>>>>> e5ecb4e1
     };
 
     use crate::common::get_placement_addr;
@@ -144,8 +139,6 @@
         .is_err());
     }
 
-<<<<<<< HEAD
-=======
     #[tokio::test]
     async fn delete_idempotent_data_test() {
         let client_poll: Arc<ClientPool> = Arc::new(ClientPool::new(1));
@@ -179,7 +172,6 @@
         );
     }
 
->>>>>>> e5ecb4e1
     #[tokio::test]
     async fn set_resource_config_test() {
         let client_poll: Arc<ClientPool> = Arc::new(ClientPool::new(1));
