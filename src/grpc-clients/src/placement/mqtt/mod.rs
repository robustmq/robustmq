--- conflicted
+++ resolved
@@ -18,14 +18,14 @@
 use protocol::placement_center::placement_center_mqtt::{
     CreateAclReply, CreateAclRequest, CreateBlacklistReply, CreateBlacklistRequest,
     CreateSessionReply, CreateSessionRequest, CreateTopicReply, CreateTopicRequest,
-    CreateUserReply, CreateUserRequest, DeleteAclRequest, DeleteAclReply,
-    DeleteBlacklistReply, DeleteBlacklistRequest, DeleteSessionReply, DeleteSessionRequest,
-    DeleteTopicReply, DeleteTopicRequest, DeleteUserReply, DeleteUserRequest,
-    GetShareSubLeaderReply, GetShareSubLeaderRequest, ListAclReply, ListAclRequest,
-    ListBlacklistReply, ListBlacklistRequest, ListSessionReply, ListSessionRequest, ListTopicReply,
-    ListTopicRequest, ListUserReply, ListUserRequest, SaveLastWillMessageReply,
-    SaveLastWillMessageRequest, SetTopicRetainMessageReply, SetTopicRetainMessageRequest,
-    UpdateSessionReply, UpdateSessionRequest,
+    CreateUserReply, CreateUserRequest, DeleteAclReply, DeleteAclRequest, DeleteBlacklistReply,
+    DeleteBlacklistRequest, DeleteSessionReply, DeleteSessionRequest, DeleteTopicReply,
+    DeleteTopicRequest, DeleteUserReply, DeleteUserRequest, GetShareSubLeaderReply,
+    GetShareSubLeaderRequest, ListAclReply, ListAclRequest, ListBlacklistReply,
+    ListBlacklistRequest, ListSessionReply, ListSessionRequest, ListTopicReply, ListTopicRequest,
+    ListUserReply, ListUserRequest, SaveLastWillMessageReply, SaveLastWillMessageRequest,
+    SetTopicRetainMessageReply, SetTopicRetainMessageRequest, UpdateSessionReply,
+    UpdateSessionRequest,
 };
 use tonic::transport::Channel;
 
@@ -57,215 +57,6 @@
     ListBlacklist(ListBlacklistRequest),
 }
 
-<<<<<<< HEAD
-pub(crate) async fn mqtt_interface_call(
-    interface: PlacementCenterInterface,
-    client_pool: Arc<ClientPool>,
-    addr: String,
-    request: Vec<u8>,
-) -> Result<Vec<u8>, CommonError> {
-    match mqtt_client(client_pool.clone(), addr.clone()).await {
-        Ok(client) => {
-            let result =
-                match interface {
-                    PlacementCenterInterface::GetShareSubLeader => {
-                        client_call(
-                            client,
-                            request.clone(),
-                            |data| GetShareSubLeaderRequest::decode(data),
-                            |mut client, request| async move {
-                                client.get_share_sub_leader(request).await
-                            },
-                            GetShareSubLeaderReply::encode_to_vec,
-                        )
-                        .await
-                    }
-                    PlacementCenterInterface::ListUser => {
-                        client_call(
-                            client,
-                            request.clone(),
-                            |data| ListUserRequest::decode(data),
-                            |mut client, request| async move { client.list_user(request).await },
-                            ListUserReply::encode_to_vec,
-                        )
-                        .await
-                    }
-                    PlacementCenterInterface::CreateUser => {
-                        client_call(
-                            client,
-                            request.clone(),
-                            |data| CreateUserRequest::decode(data),
-                            |mut client, request| async move { client.create_user(request).await },
-                            CreateUserReply::encode_to_vec,
-                        )
-                        .await
-                    }
-                    PlacementCenterInterface::DeleteUser => {
-                        client_call(
-                            client,
-                            request.clone(),
-                            |data| DeleteUserRequest::decode(data),
-                            |mut client, request| async move { client.delete_user(request).await },
-                            DeleteUserReply::encode_to_vec,
-                        )
-                        .await
-                    }
-                    PlacementCenterInterface::ListTopic => {
-                        client_call(
-                            client,
-                            request.clone(),
-                            |data| ListTopicRequest::decode(data),
-                            |mut client, request| async move { client.list_topic(request).await },
-                            ListTopicReply::encode_to_vec,
-                        )
-                        .await
-                    }
-                    PlacementCenterInterface::CreateTopic => {
-                        client_call(
-                            client,
-                            request.clone(),
-                            |data| CreateTopicRequest::decode(data),
-                            |mut client, request| async move { client.create_topic(request).await },
-                            CreateTopicReply::encode_to_vec,
-                        )
-                        .await
-                    }
-                    PlacementCenterInterface::DeleteTopic => {
-                        client_call(
-                            client,
-                            request.clone(),
-                            |data| DeleteTopicRequest::decode(data),
-                            |mut client: Connection<MqttServiceManager>, request| async move {
-                                client.delete_topic(request).await
-                            },
-                            DeleteTopicReply::encode_to_vec,
-                        )
-                        .await
-                    }
-                    PlacementCenterInterface::SetTopicRetainMessage => {
-                        client_call(
-                            client,
-                            request.clone(),
-                            |data| SetTopicRetainMessageRequest::decode(data),
-                            |mut client, request| async move {
-                                client.set_topic_retain_message(request).await
-                            },
-                            SetTopicRetainMessageReply::encode_to_vec,
-                        )
-                        .await
-                    }
-                    PlacementCenterInterface::ListSession => {
-                        client_call(
-                            client,
-                            request.clone(),
-                            |data| ListSessionRequest::decode(data),
-                            |mut client, request| async move { client.list_session(request).await },
-                            ListSessionReply::encode_to_vec,
-                        )
-                        .await
-                    }
-                    PlacementCenterInterface::CreateSession => client_call(
-                        client,
-                        request.clone(),
-                        |data| CreateSessionRequest::decode(data),
-                        |mut client, request| async move { client.create_session(request).await },
-                        CreateSessionReply::encode_to_vec,
-                    )
-                    .await,
-                    PlacementCenterInterface::DeleteSession => client_call(
-                        client,
-                        request.clone(),
-                        |data| DeleteSessionRequest::decode(data),
-                        |mut client, request| async move { client.delete_session(request).await },
-                        DeleteSessionReply::encode_to_vec,
-                    )
-                    .await,
-                    PlacementCenterInterface::UpdateSession => client_call(
-                        client,
-                        request.clone(),
-                        |data| UpdateSessionRequest::decode(data),
-                        |mut client, request| async move { client.update_session(request).await },
-                        UpdateSessionReply::encode_to_vec,
-                    )
-                    .await,
-                    PlacementCenterInterface::SaveLastWillMessage => {
-                        client_call(
-                            client,
-                            request.clone(),
-                            |data| SaveLastWillMessageRequest::decode(data),
-                            |mut client, request| async move {
-                                client.save_last_will_message(request).await
-                            },
-                            SaveLastWillMessageReply::encode_to_vec,
-                        )
-                        .await
-                    }
-                    PlacementCenterInterface::ListAcl => {
-                        client_call(
-                            client,
-                            request.clone(),
-                            |data| ListAclRequest::decode(data),
-                            |mut client, request| async move { client.list_acl(request).await },
-                            ListAclReply::encode_to_vec,
-                        )
-                        .await
-                    }
-                    PlacementCenterInterface::CreateAcl => {
-                        client_call(
-                            client,
-                            request.clone(),
-                            |data| CreateAclRequest::decode(data),
-                            |mut client, request| async move { client.create_acl(request).await },
-                            CreateAclReply::encode_to_vec,
-                        )
-                        .await
-                    }
-                    PlacementCenterInterface::DeleteAcl => {
-                        client_call(
-                            client,
-                            request.clone(),
-                            |data| DeleteAclRequest::decode(data),
-                            |mut client, request| async move { client.delete_acl(request).await },
-                            DeleteAclReply::encode_to_vec,
-                        )
-                        .await
-                    }
-                    PlacementCenterInterface::ListBlackList => client_call(
-                        client,
-                        request.clone(),
-                        |data| ListBlacklistRequest::decode(data),
-                        |mut client, request| async move { client.list_blacklist(request).await },
-                        ListBlacklistReply::encode_to_vec,
-                    )
-                    .await,
-                    PlacementCenterInterface::CreateBlackList => client_call(
-                        client,
-                        request.clone(),
-                        |data| CreateBlacklistRequest::decode(data),
-                        |mut client, request| async move { client.create_blacklist(request).await },
-                        CreateBlacklistReply::encode_to_vec,
-                    )
-                    .await,
-                    PlacementCenterInterface::DeleteBlackList => client_call(
-                        client,
-                        request.clone(),
-                        |data| DeleteBlacklistRequest::decode(data),
-                        |mut client, request| async move { client.delete_blacklist(request).await },
-                        DeleteBlacklistReply::encode_to_vec,
-                    )
-                    .await,
-                    _ => {
-                        return Err(CommonError::CommmonError(format!(
-                            "mqtt service does not support service interfaces [{:?}]",
-                            interface
-                        )))
-                    }
-                };
-            match result {
-                Ok(data) => Ok(data),
-                Err(e) => Err(e),
-            }
-=======
 /// Enum wrapper for all possible replies from the mqtt service
 #[derive(Debug, Clone)]
 pub enum MqttServiceReply {
@@ -283,7 +74,7 @@
     UpdateSession(UpdateSessionReply),
     SaveLastWillMessage(SaveLastWillMessageReply),
     CreateAcl(CreateAclReply),
-    DeleteAcl(DeleteAclRequestReply),
+    DeleteAcl(DeleteAclReply),
     ListAcl(ListAclReply),
     CreateBlacklist(CreateBlacklistReply),
     DeleteBlacklist(DeleteBlacklistReply),
@@ -430,7 +221,6 @@
                 .await?;
             let reply = client.list_blacklist(request).await?;
             Ok(MqttServiceReply::ListBlacklist(reply.into_inner()))
->>>>>>> 3c12785d
         }
     }
 }
