--- conflicted
+++ resolved
@@ -18,457 +18,20 @@
 use protocol::placement_center::placement_center_mqtt::{
     CreateAclReply, CreateAclRequest, CreateBlacklistReply, CreateBlacklistRequest,
     CreateSessionReply, CreateSessionRequest, CreateTopicReply, CreateTopicRequest,
-    CreateUserReply, CreateUserRequest, DeleteAclRequest, DeleteAclReply,
-    DeleteBlacklistReply, DeleteBlacklistRequest, DeleteSessionReply, DeleteSessionRequest,
-    DeleteTopicReply, DeleteTopicRequest, DeleteUserReply, DeleteUserRequest,
-    GetShareSubLeaderReply, GetShareSubLeaderRequest, ListAclReply, ListAclRequest,
-    ListBlacklistReply, ListBlacklistRequest, ListSessionReply, ListSessionRequest, ListTopicReply,
-    ListTopicRequest, ListUserReply, ListUserRequest, SaveLastWillMessageReply,
-    SaveLastWillMessageRequest, SetTopicRetainMessageReply, SetTopicRetainMessageRequest,
-    UpdateSessionReply, UpdateSessionRequest,
+    CreateUserReply, CreateUserRequest, DeleteAclReply, DeleteAclRequest, DeleteBlacklistReply,
+    DeleteBlacklistRequest, DeleteSessionReply, DeleteSessionRequest, DeleteTopicReply,
+    DeleteTopicRequest, DeleteUserReply, DeleteUserRequest, GetShareSubLeaderReply,
+    GetShareSubLeaderRequest, ListAclReply, ListAclRequest, ListBlacklistReply,
+    ListBlacklistRequest, ListSessionReply, ListSessionRequest, ListTopicReply, ListTopicRequest,
+    ListUserReply, ListUserRequest, SaveLastWillMessageReply, SaveLastWillMessageRequest,
+    SetTopicRetainMessageReply, SetTopicRetainMessageRequest, UpdateSessionReply,
+    UpdateSessionRequest,
 };
 
 use super::{MqttServiceReply, MqttServiceRequest};
 use crate::placement::{retry_placement_center_call, PlacementCenterReply, PlacementCenterRequest};
 use crate::pool::ClientPool;
 
-<<<<<<< HEAD
-pub async fn placement_get_share_sub_leader(
-    client_pool: Arc<ClientPool>,
-    addrs: Vec<String>,
-    request: GetShareSubLeaderRequest,
-) -> Result<GetShareSubLeaderReply, CommonError> {
-    let request_data = GetShareSubLeaderRequest::encode_to_vec(&request);
-    match retry_call(
-        PlacementCenterService::Mqtt,
-        PlacementCenterInterface::GetShareSubLeader,
-        client_pool,
-        addrs,
-        request_data,
-    )
-    .await
-    {
-        Ok(data) => match GetShareSubLeaderReply::decode(data.as_ref()) {
-            Ok(da) => Ok(da),
-            Err(e) => Err(CommonError::CommmonError(e.to_string())),
-        },
-        Err(e) => Err(e),
-    }
-}
-
-pub async fn placement_create_user(
-    client_pool: Arc<ClientPool>,
-    addrs: Vec<String>,
-    request: CreateUserRequest,
-) -> Result<CreateUserReply, CommonError> {
-    let request_data = CreateUserRequest::encode_to_vec(&request);
-    match retry_call(
-        PlacementCenterService::Mqtt,
-        PlacementCenterInterface::CreateUser,
-        client_pool,
-        addrs,
-        request_data,
-    )
-    .await
-    {
-        Ok(data) => match CreateUserReply::decode(data.as_ref()) {
-            Ok(da) => Ok(da),
-            Err(e) => Err(CommonError::CommmonError(e.to_string())),
-        },
-        Err(e) => Err(e),
-    }
-}
-
-pub async fn placement_delete_user(
-    client_pool: Arc<ClientPool>,
-    addrs: Vec<String>,
-    request: DeleteUserRequest,
-) -> Result<DeleteUserReply, CommonError> {
-    let request_data = DeleteUserRequest::encode_to_vec(&request);
-    match retry_call(
-        PlacementCenterService::Mqtt,
-        PlacementCenterInterface::DeleteUser,
-        client_pool,
-        addrs,
-        request_data,
-    )
-    .await
-    {
-        Ok(data) => match DeleteUserReply::decode(data.as_ref()) {
-            Ok(da) => Ok(da),
-            Err(e) => Err(CommonError::CommmonError(e.to_string())),
-        },
-        Err(e) => Err(e),
-    }
-}
-
-pub async fn placement_list_user(
-    client_pool: Arc<ClientPool>,
-    addrs: Vec<String>,
-    request: ListUserRequest,
-) -> Result<ListUserReply, CommonError> {
-    let request_data = ListUserRequest::encode_to_vec(&request);
-    match retry_call(
-        PlacementCenterService::Mqtt,
-        PlacementCenterInterface::ListUser,
-        client_pool,
-        addrs,
-        request_data,
-    )
-    .await
-    {
-        Ok(data) => match ListUserReply::decode(data.as_ref()) {
-            Ok(da) => Ok(da),
-            Err(e) => Err(CommonError::CommmonError(e.to_string())),
-        },
-        Err(e) => Err(e),
-    }
-}
-pub async fn placement_create_topic(
-    client_pool: Arc<ClientPool>,
-    addrs: Vec<String>,
-    request: CreateTopicRequest,
-) -> Result<CreateTopicReply, CommonError> {
-    let request_data = CreateTopicRequest::encode_to_vec(&request);
-    match retry_call(
-        PlacementCenterService::Mqtt,
-        PlacementCenterInterface::CreateTopic,
-        client_pool,
-        addrs,
-        request_data,
-    )
-    .await
-    {
-        Ok(data) => match CreateTopicReply::decode(data.as_ref()) {
-            Ok(da) => Ok(da),
-            Err(e) => Err(CommonError::CommmonError(e.to_string())),
-        },
-        Err(e) => Err(e),
-    }
-}
-
-pub async fn placement_delete_topic(
-    client_pool: Arc<ClientPool>,
-    addrs: Vec<String>,
-    request: DeleteTopicRequest,
-) -> Result<DeleteTopicReply, CommonError> {
-    let request_data = DeleteTopicRequest::encode_to_vec(&request);
-    match retry_call(
-        PlacementCenterService::Mqtt,
-        PlacementCenterInterface::DeleteTopic,
-        client_pool,
-        addrs,
-        request_data,
-    )
-    .await
-    {
-        Ok(data) => match DeleteTopicReply::decode(data.as_ref()) {
-            Ok(da) => Ok(da),
-            Err(e) => Err(CommonError::CommmonError(e.to_string())),
-        },
-        Err(e) => Err(e),
-    }
-}
-
-pub async fn placement_list_topic(
-    client_pool: Arc<ClientPool>,
-    addrs: Vec<String>,
-    request: ListTopicRequest,
-) -> Result<ListTopicReply, CommonError> {
-    let request_data = ListTopicRequest::encode_to_vec(&request);
-    match retry_call(
-        PlacementCenterService::Mqtt,
-        PlacementCenterInterface::ListTopic,
-        client_pool,
-        addrs,
-        request_data,
-    )
-    .await
-    {
-        Ok(data) => match ListTopicReply::decode(data.as_ref()) {
-            Ok(da) => Ok(da),
-            Err(e) => Err(CommonError::CommmonError(e.to_string())),
-        },
-        Err(e) => Err(e),
-    }
-}
-
-pub async fn placement_set_topic_retain_message(
-    client_pool: Arc<ClientPool>,
-    addrs: Vec<String>,
-    request: SetTopicRetainMessageRequest,
-) -> Result<SetTopicRetainMessageReply, CommonError> {
-    let request_data = SetTopicRetainMessageRequest::encode_to_vec(&request);
-    match retry_call(
-        PlacementCenterService::Mqtt,
-        PlacementCenterInterface::SetTopicRetainMessage,
-        client_pool,
-        addrs,
-        request_data,
-    )
-    .await
-    {
-        Ok(data) => match SetTopicRetainMessageReply::decode(data.as_ref()) {
-            Ok(da) => Ok(da),
-            Err(e) => Err(CommonError::CommmonError(e.to_string())),
-        },
-        Err(e) => Err(e),
-    }
-}
-
-pub async fn placement_create_session(
-    client_pool: Arc<ClientPool>,
-    addrs: Vec<String>,
-    request: CreateSessionRequest,
-) -> Result<CreateSessionReply, CommonError> {
-    let request_data = CreateSessionRequest::encode_to_vec(&request);
-    match retry_call(
-        PlacementCenterService::Mqtt,
-        PlacementCenterInterface::CreateSession,
-        client_pool,
-        addrs,
-        request_data,
-    )
-    .await
-    {
-        Ok(data) => match CreateSessionReply::decode(data.as_ref()) {
-            Ok(da) => Ok(da),
-            Err(e) => Err(CommonError::CommmonError(e.to_string())),
-        },
-        Err(e) => Err(e),
-    }
-}
-
-pub async fn placement_delete_session(
-    client_pool: Arc<ClientPool>,
-    addrs: Vec<String>,
-    request: DeleteSessionRequest,
-) -> Result<DeleteSessionReply, CommonError> {
-    let request_data = DeleteSessionRequest::encode_to_vec(&request);
-    match retry_call(
-        PlacementCenterService::Mqtt,
-        PlacementCenterInterface::DeleteSession,
-        client_pool,
-        addrs,
-        request_data,
-    )
-    .await
-    {
-        Ok(data) => match DeleteSessionReply::decode(data.as_ref()) {
-            Ok(da) => Ok(da),
-            Err(e) => Err(CommonError::CommmonError(e.to_string())),
-        },
-        Err(e) => Err(e),
-    }
-}
-
-pub async fn placement_list_session(
-    client_pool: Arc<ClientPool>,
-    addrs: Vec<String>,
-    request: ListSessionRequest,
-) -> Result<ListSessionReply, CommonError> {
-    let request_data = ListSessionRequest::encode_to_vec(&request);
-    match retry_call(
-        PlacementCenterService::Mqtt,
-        PlacementCenterInterface::ListSession,
-        client_pool,
-        addrs,
-        request_data,
-    )
-    .await
-    {
-        Ok(data) => match ListSessionReply::decode(data.as_ref()) {
-            Ok(da) => Ok(da),
-            Err(e) => Err(CommonError::CommmonError(e.to_string())),
-        },
-        Err(e) => Err(e),
-    }
-}
-
-pub async fn placement_update_session(
-    client_pool: Arc<ClientPool>,
-    addrs: Vec<String>,
-    request: UpdateSessionRequest,
-) -> Result<UpdateSessionReply, CommonError> {
-    let request_data = UpdateSessionRequest::encode_to_vec(&request);
-    match retry_call(
-        PlacementCenterService::Mqtt,
-        PlacementCenterInterface::UpdateSession,
-        client_pool,
-        addrs,
-        request_data,
-    )
-    .await
-    {
-        Ok(data) => match UpdateSessionReply::decode(data.as_ref()) {
-            Ok(da) => Ok(da),
-            Err(e) => Err(CommonError::CommmonError(e.to_string())),
-        },
-        Err(e) => Err(e),
-    }
-}
-
-pub async fn placement_save_last_will_message(
-    client_pool: Arc<ClientPool>,
-    addrs: Vec<String>,
-    request: SaveLastWillMessageRequest,
-) -> Result<SaveLastWillMessageReply, CommonError> {
-    let request_data = SaveLastWillMessageRequest::encode_to_vec(&request);
-    match retry_call(
-        PlacementCenterService::Mqtt,
-        PlacementCenterInterface::SaveLastWillMessage,
-        client_pool,
-        addrs,
-        request_data,
-    )
-    .await
-    {
-        Ok(data) => match SaveLastWillMessageReply::decode(data.as_ref()) {
-            Ok(da) => Ok(da),
-            Err(e) => Err(CommonError::CommmonError(e.to_string())),
-        },
-        Err(e) => Err(e),
-    }
-}
-
-pub async fn list_acl(
-    client_pool: Arc<ClientPool>,
-    addrs: Vec<String>,
-    request: ListAclRequest,
-) -> Result<ListAclReply, CommonError> {
-    let request_data = ListAclRequest::encode_to_vec(&request);
-    match retry_call(
-        PlacementCenterService::Mqtt,
-        PlacementCenterInterface::ListAcl,
-        client_pool,
-        addrs,
-        request_data,
-    )
-    .await
-    {
-        Ok(data) => match ListAclReply::decode(data.as_ref()) {
-            Ok(da) => Ok(da),
-            Err(e) => Err(CommonError::CommmonError(e.to_string())),
-        },
-        Err(e) => Err(e),
-    }
-}
-
-pub async fn create_acl(
-    client_pool: Arc<ClientPool>,
-    addrs: Vec<String>,
-    request: CreateAclRequest,
-) -> Result<CreateAclReply, CommonError> {
-    let request_data = CreateAclRequest::encode_to_vec(&request);
-    match retry_call(
-        PlacementCenterService::Mqtt,
-        PlacementCenterInterface::CreateAcl,
-        client_pool,
-        addrs,
-        request_data,
-    )
-    .await
-    {
-        Ok(data) => match CreateAclReply::decode(data.as_ref()) {
-            Ok(da) => Ok(da),
-            Err(e) => Err(CommonError::CommmonError(e.to_string())),
-        },
-        Err(e) => Err(e),
-    }
-}
-
-pub async fn delete_acl(
-    client_pool: Arc<ClientPool>,
-    addrs: Vec<String>,
-    request: DeleteAclRequest,
-) -> Result<DeleteAclReply, CommonError> {
-    let request_data = DeleteAclRequest::encode_to_vec(&request);
-    match retry_call(
-        PlacementCenterService::Mqtt,
-        PlacementCenterInterface::DeleteAcl,
-        client_pool,
-        addrs,
-        request_data,
-    )
-    .await
-    {
-        Ok(data) => match DeleteAclReply::decode(data.as_ref()) {
-            Ok(da) => Ok(da),
-            Err(e) => Err(CommonError::CommmonError(e.to_string())),
-        },
-        Err(e) => Err(e),
-    }
-}
-
-pub async fn list_blacklist(
-    client_pool: Arc<ClientPool>,
-    addrs: Vec<String>,
-    request: ListBlacklistRequest,
-) -> Result<ListBlacklistReply, CommonError> {
-    let request_data = ListBlacklistRequest::encode_to_vec(&request);
-    match retry_call(
-        PlacementCenterService::Mqtt,
-        PlacementCenterInterface::ListBlackList,
-        client_pool,
-        addrs,
-        request_data,
-    )
-    .await
-    {
-        Ok(data) => match ListBlacklistReply::decode(data.as_ref()) {
-            Ok(da) => Ok(da),
-            Err(e) => Err(CommonError::CommmonError(e.to_string())),
-        },
-        Err(e) => Err(e),
-    }
-}
-
-pub async fn create_blacklist(
-    client_pool: Arc<ClientPool>,
-    addrs: Vec<String>,
-    request: CreateBlacklistRequest,
-) -> Result<CreateBlacklistReply, CommonError> {
-    let request_data = CreateBlacklistRequest::encode_to_vec(&request);
-    match retry_call(
-        PlacementCenterService::Mqtt,
-        PlacementCenterInterface::CreateBlackList,
-        client_pool,
-        addrs,
-        request_data,
-    )
-    .await
-    {
-        Ok(data) => match CreateBlacklistReply::decode(data.as_ref()) {
-            Ok(da) => Ok(da),
-            Err(e) => Err(CommonError::CommmonError(e.to_string())),
-        },
-        Err(e) => Err(e),
-    }
-}
-
-pub async fn delete_blacklist(
-    client_pool: Arc<ClientPool>,
-    addrs: Vec<String>,
-    request: DeleteBlacklistRequest,
-) -> Result<DeleteBlacklistReply, CommonError> {
-    let request_data = DeleteBlacklistRequest::encode_to_vec(&request);
-    match retry_call(
-        PlacementCenterService::Mqtt,
-        PlacementCenterInterface::DeleteBlackList,
-        client_pool,
-        addrs,
-        request_data,
-    )
-    .await
-    {
-        Ok(data) => match DeleteBlacklistReply::decode(data.as_ref()) {
-            Ok(da) => Ok(da),
-            Err(e) => Err(CommonError::CommmonError(e.to_string())),
-        },
-        Err(e) => Err(e),
-    }
-}
-=======
 macro_rules! generate_mqtt_service_call {
     ($fn_name:ident, $req_ty:ty, $rep_ty:ty, $variant:ident) => {
         pub async fn $fn_name(
@@ -564,12 +127,7 @@
     SaveLastWillMessage
 );
 generate_mqtt_service_call!(create_acl, CreateAclRequest, CreateAclReply, CreateAcl);
-generate_mqtt_service_call!(
-    delete_acl,
-    DeleteAclRequest,
-    DeleteAclRequestReply,
-    DeleteAcl
-);
+generate_mqtt_service_call!(delete_acl, DeleteAclRequest, DeleteAclReply, DeleteAcl);
 generate_mqtt_service_call!(list_acl, ListAclRequest, ListAclReply, ListAcl);
 generate_mqtt_service_call!(
     create_blacklist,
@@ -588,5 +146,4 @@
     DeleteBlacklistRequest,
     DeleteBlacklistReply,
     DeleteBlacklist
-);
->>>>>>> 3c12785d
+);