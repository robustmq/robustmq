--- conflicted
+++ resolved
@@ -21,12 +21,8 @@
     DeleteAclReply, DeleteAclRequest, DeleteBlacklistReply, DeleteBlacklistRequest,
     DeleteUserReply, DeleteUserRequest, EnableSlowSubScribeReply, EnableSlowSubscribeRequest,
     ListAclReply, ListAclRequest, ListBlacklistReply, ListBlacklistRequest, ListConnectionReply,
-<<<<<<< HEAD
-    ListConnectionRequest, ListSlowSubscribeReply, ListSlowSubscribeRequest, ListUserReply,
-    ListUserRequest,
-=======
-    ListConnectionRequest, ListTopicReply, ListTopicRequest, ListUserReply, ListUserRequest,
->>>>>>> 732463a8
+    ListConnectionRequest, ListSlowSubscribeReply, ListSlowSubscribeRequest, ListTopicReply,
+    ListTopicRequest, ListUserReply, ListUserRequest,
 };
 
 use crate::mqtt::{call_once, MqttBrokerPlacementReply, MqttBrokerPlacementRequest};
@@ -183,7 +179,6 @@
     }
 }
 
-<<<<<<< HEAD
 pub async fn mqtt_broker_list_slow_subscribe(
     client_pool: Arc<ClientPool>,
     addrs: &[String],
@@ -192,7 +187,10 @@
     let request = MqttBrokerPlacementRequest::ListSlowSubscribe(request);
     match retry_call(&client_pool, addrs, request, call_once).await? {
         MqttBrokerPlacementReply::ListSlowSubscribe(reply) => Ok(reply),
-=======
+        _ => unreachable!("Reply type mismatch"),
+    }
+}
+
 pub async fn mqtt_broker_list_topic(
     client_pool: Arc<ClientPool>,
     addrs: &[String],
@@ -201,7 +199,6 @@
     let request = MqttBrokerPlacementRequest::ListTopic(request);
     match retry_call(&client_pool, addrs, request, call_once).await? {
         MqttBrokerPlacementReply::ListTopic(reply) => Ok(reply),
->>>>>>> 732463a8
         _ => unreachable!("Reply type mismatch"),
     }
 }