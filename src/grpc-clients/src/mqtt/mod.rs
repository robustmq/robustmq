// Copyright 2023 RobustMQ Team
//
// Licensed under the Apache License, Version 2.0 (the "License");
// you may not use this file except in compliance with the License.
// You may obtain a copy of the License at
//
//     http://www.apache.org/licenses/LICENSE-2.0
//
// Unless required by applicable law or agreed to in writing, software
// distributed under the License is distributed on an "AS IS" BASIS,
// WITHOUT WARRANTIES OR CONDITIONS OF ANY KIND, either express or implied.
// See the License for the specific language governing permissions and
// limitations under the License.

use common_base::error::common::CommonError;
use protocol::broker_mqtt::broker_mqtt_admin::{
    ClusterStatusReply, ClusterStatusRequest, CreateUserReply, CreateUserRequest, DeleteUserReply,
    DeleteUserRequest, ListConnectionReply, ListConnectionRequest, ListUserReply, ListUserRequest,
};
use protocol::broker_mqtt::broker_mqtt_inner::{
    DeleteSessionReply, DeleteSessionRequest, SendLastWillMessageReply, SendLastWillMessageRequest,
    UpdateCacheReply, UpdateCacheRequest,
};

use crate::pool::ClientPool;

/// Enum wrapper for all possible requests to the mqtt broker
#[derive(Debug, Clone)]
pub enum MqttBrokerPlacementRequest {
    // inner
    DeleteSession(DeleteSessionRequest),
    UpdateCache(UpdateCacheRequest),
    SendLastWillMessage(SendLastWillMessageRequest),

    // admin
    ClusterStatus(ClusterStatusRequest),
    ListUser(ListUserRequest),
    CreateUser(CreateUserRequest),
    DeleteUser(DeleteUserRequest),

    // connection
    ListConnection(ListConnectionRequest),
}

/// Enum wrapper for all possible replies from the mqtt broker
#[derive(Debug, Clone)]
pub enum MqttBrokerPlacementReply {
    // placement
    DeleteSession(DeleteSessionReply),
    UpdateCache(UpdateCacheReply),
    SendLastWillMessage(SendLastWillMessageReply),

    // admin
<<<<<<< HEAD
    ClusterStatus,
    ListUser,
    CreateUser,
    DeleteUser,
    ListAcl,
    CreateAcl,
    DeleteAcl,
=======
    ClusterStatus(ClusterStatusReply),
    ListUser(ListUserReply),
    CreateUser(CreateUserReply),
    DeleteUser(DeleteUserReply),

    // connection
    ListConnection(ListConnectionReply),
>>>>>>> 3c12785d
}

pub mod admin;
pub mod placement;

async fn call_once(
    client_pool: &ClientPool,
    addr: &str,
    request: MqttBrokerPlacementRequest,
) -> Result<MqttBrokerPlacementReply, CommonError> {
    use MqttBrokerPlacementRequest::*;

    match request {
        DeleteSession(delete_session_request) => {
            let mut client = client_pool.mqtt_broker_mqtt_services_client(addr).await?;
            let reply = client.delete_session(delete_session_request).await?;
            Ok(MqttBrokerPlacementReply::DeleteSession(reply.into_inner()))
        }
        UpdateCache(update_cache_request) => {
            let mut client = client_pool.mqtt_broker_mqtt_services_client(addr).await?;
            let reply = client.update_cache(update_cache_request).await?;
            Ok(MqttBrokerPlacementReply::UpdateCache(reply.into_inner()))
        }
        SendLastWillMessage(send_last_will_message_request) => {
            let mut client = client_pool.mqtt_broker_mqtt_services_client(addr).await?;
            let reply = client
                .send_last_will_message(send_last_will_message_request)
                .await?;
            Ok(MqttBrokerPlacementReply::SendLastWillMessage(
                reply.into_inner(),
            ))
        }
        ClusterStatus(cluster_status_request) => {
            let mut client = client_pool.mqtt_broker_admin_services_client(addr).await?;
            let reply = client.cluster_status(cluster_status_request).await?;
            Ok(MqttBrokerPlacementReply::ClusterStatus(reply.into_inner()))
        }
        ListUser(list_user_request) => {
            let mut client = client_pool.mqtt_broker_admin_services_client(addr).await?;
            let reply = client.mqtt_broker_list_user(list_user_request).await?;
            Ok(MqttBrokerPlacementReply::ListUser(reply.into_inner()))
        }
        CreateUser(create_user_request) => {
            let mut client = client_pool.mqtt_broker_admin_services_client(addr).await?;
            let reply = client.mqtt_broker_create_user(create_user_request).await?;
            Ok(MqttBrokerPlacementReply::CreateUser(reply.into_inner()))
        }
        DeleteUser(delete_user_request) => {
            let mut client = client_pool.mqtt_broker_admin_services_client(addr).await?;
            let reply = client.mqtt_broker_delete_user(delete_user_request).await?;
            Ok(MqttBrokerPlacementReply::DeleteUser(reply.into_inner()))
        }
        ListConnection(list_connection_request) => {
            let mut client = client_pool.mqtt_broker_admin_services_client(addr).await?;
            let reply = client
                .mqtt_broker_list_connection(list_connection_request)
                .await?;
            Ok(MqttBrokerPlacementReply::ListConnection(reply.into_inner()))
        }
    }
}

#[cfg(test)]
mod tests {}<|MERGE_RESOLUTION|>--- conflicted
+++ resolved
@@ -14,8 +14,10 @@
 
 use common_base::error::common::CommonError;
 use protocol::broker_mqtt::broker_mqtt_admin::{
-    ClusterStatusReply, ClusterStatusRequest, CreateUserReply, CreateUserRequest, DeleteUserReply,
-    DeleteUserRequest, ListConnectionReply, ListConnectionRequest, ListUserReply, ListUserRequest,
+    ClusterStatusReply, ClusterStatusRequest, CreateAclReply, CreateAclRequest, CreateUserReply,
+    CreateUserRequest, DeleteAclReply, DeleteAclRequest, DeleteUserReply, DeleteUserRequest,
+    ListAclReply, ListAclRequest, ListConnectionReply, ListConnectionRequest, ListUserReply,
+    ListUserRequest,
 };
 use protocol::broker_mqtt::broker_mqtt_inner::{
     DeleteSessionReply, DeleteSessionRequest, SendLastWillMessageReply, SendLastWillMessageRequest,
@@ -37,6 +39,9 @@
     ListUser(ListUserRequest),
     CreateUser(CreateUserRequest),
     DeleteUser(DeleteUserRequest),
+    ListAcl(ListAclRequest),
+    CreateAcl(CreateAclRequest),
+    DeleteAcl(DeleteAclRequest),
 
     // connection
     ListConnection(ListConnectionRequest),
@@ -51,23 +56,16 @@
     SendLastWillMessage(SendLastWillMessageReply),
 
     // admin
-<<<<<<< HEAD
-    ClusterStatus,
-    ListUser,
-    CreateUser,
-    DeleteUser,
-    ListAcl,
-    CreateAcl,
-    DeleteAcl,
-=======
     ClusterStatus(ClusterStatusReply),
     ListUser(ListUserReply),
     CreateUser(CreateUserReply),
     DeleteUser(DeleteUserReply),
+    ListAcl(ListAclReply),
+    CreateAcl(CreateAclReply),
+    DeleteAcl(DeleteAclReply),
 
     // connection
     ListConnection(ListConnectionReply),
->>>>>>> 3c12785d
 }
 
 pub mod admin;
@@ -120,6 +118,21 @@
             let reply = client.mqtt_broker_delete_user(delete_user_request).await?;
             Ok(MqttBrokerPlacementReply::DeleteUser(reply.into_inner()))
         }
+        ListAcl(list_acl_request) => {
+            let mut client = client_pool.mqtt_broker_admin_services_client(addr).await?;
+            let reply = client.mqtt_broker_list_acl(list_acl_request).await?;
+            Ok(MqttBrokerPlacementReply::ListAcl(reply.into_inner()))
+        }
+        CreateAcl(create_acl_request) => {
+            let mut client = client_pool.mqtt_broker_admin_services_client(addr).await?;
+            let reply = client.mqtt_broker_create_acl(create_acl_request).await?;
+            Ok(MqttBrokerPlacementReply::CreateAcl(reply.into_inner()))
+        }
+        DeleteAcl(delete_acl_request) => {
+            let mut client = client_pool.mqtt_broker_admin_services_client(addr).await?;
+            let reply = client.mqtt_broker_delete_acl(delete_acl_request).await?;
+            Ok(MqttBrokerPlacementReply::DeleteAcl(reply.into_inner()))
+        }
         ListConnection(list_connection_request) => {
             let mut client = client_pool.mqtt_broker_admin_services_client(addr).await?;
             let reply = client
