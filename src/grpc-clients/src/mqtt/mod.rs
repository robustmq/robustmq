// Copyright 2023 RobustMQ Team
//
// Licensed under the Apache License, Version 2.0 (the "License");
// you may not use this file except in compliance with the License.
// You may obtain a copy of the License at
//
//     http://www.apache.org/licenses/LICENSE-2.0
//
// Unless required by applicable law or agreed to in writing, software
// distributed under the License is distributed on an "AS IS" BASIS,
// WITHOUT WARRANTIES OR CONDITIONS OF ANY KIND, either express or implied.
// See the License for the specific language governing permissions and
// limitations under the License.

use common_base::error::common::CommonError;
use protocol::broker_mqtt::broker_mqtt_admin::{
    ClusterStatusReply, ClusterStatusRequest, CreateAclReply, CreateAclRequest,
    CreateBlacklistReply, CreateBlacklistRequest, CreateUserReply, CreateUserRequest,
    DeleteAclReply, DeleteAclRequest, DeleteBlacklistReply, DeleteBlacklistRequest,
    DeleteUserReply, DeleteUserRequest, EnableSlowSubScribeReply, EnableSlowSubscribeRequest,
    ListAclReply, ListAclRequest, ListBlacklistReply, ListBlacklistRequest, ListConnectionReply,
<<<<<<< HEAD
    ListConnectionRequest, ListSlowSubscribeReply, ListSlowSubscribeRequest, ListUserReply,
    ListUserRequest,
=======
    ListConnectionRequest, ListTopicReply, ListTopicRequest, ListUserReply, ListUserRequest,
>>>>>>> 732463a8
};
use protocol::broker_mqtt::broker_mqtt_inner::{
    DeleteSessionReply, DeleteSessionRequest, SendLastWillMessageReply, SendLastWillMessageRequest,
    UpdateCacheReply, UpdateCacheRequest,
};

use crate::pool::ClientPool;

/// Enum wrapper for all possible requests to the mqtt broker
#[derive(Debug, Clone)]
pub enum MqttBrokerPlacementRequest {
    // inner
    DeleteSession(DeleteSessionRequest),
    UpdateCache(UpdateCacheRequest),
    SendLastWillMessage(SendLastWillMessageRequest),

    // admin
    ClusterStatus(ClusterStatusRequest),
    ListUser(ListUserRequest),
    CreateUser(CreateUserRequest),
    DeleteUser(DeleteUserRequest),
    ListAcl(ListAclRequest),
    CreateAcl(CreateAclRequest),
    DeleteAcl(DeleteAclRequest),
    ListBlacklist(ListBlacklistRequest),
    CreateBlacklist(CreateBlacklistRequest),
    DeleteBlacklist(DeleteBlacklistRequest),

    // connection
    ListConnection(ListConnectionRequest),

    // slow subscribe
    EnableSlowSubscribe(EnableSlowSubscribeRequest),
<<<<<<< HEAD
    ListSlowSubscribe(ListSlowSubscribeRequest),
=======

    ListTopic(ListTopicRequest),
>>>>>>> 732463a8
}

/// Enum wrapper for all possible replies from the mqtt broker
#[derive(Debug, Clone)]
pub enum MqttBrokerPlacementReply {
    // placement
    DeleteSession(DeleteSessionReply),
    UpdateCache(UpdateCacheReply),
    SendLastWillMessage(SendLastWillMessageReply),

    // admin
    ClusterStatus(ClusterStatusReply),
    ListUser(ListUserReply),
    CreateUser(CreateUserReply),
    DeleteUser(DeleteUserReply),
    ListAcl(ListAclReply),
    CreateAcl(CreateAclReply),
    DeleteAcl(DeleteAclReply),
    ListBlacklist(ListBlacklistReply),
    CreateBlacklist(CreateBlacklistReply),
    DeleteBlacklist(DeleteBlacklistReply),

    // connection
    ListConnection(ListConnectionReply),

    // slow subscribe
    EnableSlowSubscribe(EnableSlowSubScribeReply),
<<<<<<< HEAD
    ListSlowSubscribe(ListSlowSubscribeReply),
=======

    ListTopic(ListTopicReply),
>>>>>>> 732463a8
}

pub mod admin;
pub mod placement;

async fn call_once(
    client_pool: &ClientPool,
    addr: &str,
    request: MqttBrokerPlacementRequest,
) -> Result<MqttBrokerPlacementReply, CommonError> {
    use MqttBrokerPlacementRequest::*;

    match request {
        DeleteSession(delete_session_request) => {
            let mut client = client_pool.mqtt_broker_mqtt_services_client(addr).await?;
            let reply = client.delete_session(delete_session_request).await?;
            Ok(MqttBrokerPlacementReply::DeleteSession(reply.into_inner()))
        }
        UpdateCache(update_cache_request) => {
            let mut client = client_pool.mqtt_broker_mqtt_services_client(addr).await?;
            let reply = client.update_cache(update_cache_request).await?;
            Ok(MqttBrokerPlacementReply::UpdateCache(reply.into_inner()))
        }
        SendLastWillMessage(send_last_will_message_request) => {
            let mut client = client_pool.mqtt_broker_mqtt_services_client(addr).await?;
            let reply = client
                .send_last_will_message(send_last_will_message_request)
                .await?;
            Ok(MqttBrokerPlacementReply::SendLastWillMessage(
                reply.into_inner(),
            ))
        }
        ClusterStatus(cluster_status_request) => {
            let mut client = client_pool.mqtt_broker_admin_services_client(addr).await?;
            let reply = client.cluster_status(cluster_status_request).await?;
            Ok(MqttBrokerPlacementReply::ClusterStatus(reply.into_inner()))
        }
        ListUser(list_user_request) => {
            let mut client = client_pool.mqtt_broker_admin_services_client(addr).await?;
            let reply = client.mqtt_broker_list_user(list_user_request).await?;
            Ok(MqttBrokerPlacementReply::ListUser(reply.into_inner()))
        }
        CreateUser(create_user_request) => {
            let mut client = client_pool.mqtt_broker_admin_services_client(addr).await?;
            let reply = client.mqtt_broker_create_user(create_user_request).await?;
            Ok(MqttBrokerPlacementReply::CreateUser(reply.into_inner()))
        }
        DeleteUser(delete_user_request) => {
            let mut client = client_pool.mqtt_broker_admin_services_client(addr).await?;
            let reply = client.mqtt_broker_delete_user(delete_user_request).await?;
            Ok(MqttBrokerPlacementReply::DeleteUser(reply.into_inner()))
        }
        ListAcl(list_acl_request) => {
            let mut client = client_pool.mqtt_broker_admin_services_client(addr).await?;
            let reply = client.mqtt_broker_list_acl(list_acl_request).await?;
            Ok(MqttBrokerPlacementReply::ListAcl(reply.into_inner()))
        }
        CreateAcl(create_acl_request) => {
            let mut client = client_pool.mqtt_broker_admin_services_client(addr).await?;
            let reply = client.mqtt_broker_create_acl(create_acl_request).await?;
            Ok(MqttBrokerPlacementReply::CreateAcl(reply.into_inner()))
        }
        DeleteAcl(delete_acl_request) => {
            let mut client = client_pool.mqtt_broker_admin_services_client(addr).await?;
            let reply = client.mqtt_broker_delete_acl(delete_acl_request).await?;
            Ok(MqttBrokerPlacementReply::DeleteAcl(reply.into_inner()))
        }
        ListBlacklist(list_blacklist_request) => {
            let mut client = client_pool.mqtt_broker_admin_services_client(addr).await?;
            let reply = client
                .mqtt_broker_list_blacklist(list_blacklist_request)
                .await?;
            Ok(MqttBrokerPlacementReply::ListBlacklist(reply.into_inner()))
        }
        CreateBlacklist(create_blacklist_request) => {
            let mut client = client_pool.mqtt_broker_admin_services_client(addr).await?;
            let reply = client
                .mqtt_broker_create_blacklist(create_blacklist_request)
                .await?;
            Ok(MqttBrokerPlacementReply::CreateBlacklist(
                reply.into_inner(),
            ))
        }
        DeleteBlacklist(delete_blacklist_request) => {
            let mut client = client_pool.mqtt_broker_admin_services_client(addr).await?;
            let reply = client
                .mqtt_broker_delete_blacklist(delete_blacklist_request)
                .await?;
            Ok(MqttBrokerPlacementReply::DeleteBlacklist(
                reply.into_inner(),
            ))
        }
        ListConnection(list_connection_request) => {
            let mut client = client_pool.mqtt_broker_admin_services_client(addr).await?;
            let reply = client
                .mqtt_broker_list_connection(list_connection_request)
                .await?;
            Ok(MqttBrokerPlacementReply::ListConnection(reply.into_inner()))
        }

        EnableSlowSubscribe(enable_slow_subscribe_request) => {
            let mut client = client_pool.mqtt_broker_admin_services_client(addr).await?;
            let reply = client
                .mqtt_broker_enable_slow_subscribe(enable_slow_subscribe_request)
                .await?;
            Ok(MqttBrokerPlacementReply::EnableSlowSubscribe(
                reply.into_inner(),
            ))
        }
<<<<<<< HEAD
        ListSlowSubscribe(list_slow_subscribe_request) => {
            let mut client = client_pool.mqtt_broker_admin_services_client(addr).await?;
            let reply = client
                .mqtt_broker_list_slow_subscribe(list_slow_subscribe_request)
                .await?;
            Ok(MqttBrokerPlacementReply::ListSlowSubscribe(
                reply.into_inner(),
            ))
=======

        ListTopic(list_topic_request) => {
            let mut client = client_pool.mqtt_broker_admin_services_client(addr).await?;
            let reply = client.mqtt_broker_list_topic(list_topic_request).await?;
            Ok(MqttBrokerPlacementReply::ListTopic(reply.into_inner()))
>>>>>>> 732463a8
        }
    }
}

#[cfg(test)]
mod tests {}<|MERGE_RESOLUTION|>--- conflicted
+++ resolved
@@ -19,12 +19,8 @@
     DeleteAclReply, DeleteAclRequest, DeleteBlacklistReply, DeleteBlacklistRequest,
     DeleteUserReply, DeleteUserRequest, EnableSlowSubScribeReply, EnableSlowSubscribeRequest,
     ListAclReply, ListAclRequest, ListBlacklistReply, ListBlacklistRequest, ListConnectionReply,
-<<<<<<< HEAD
-    ListConnectionRequest, ListSlowSubscribeReply, ListSlowSubscribeRequest, ListUserReply,
-    ListUserRequest,
-=======
-    ListConnectionRequest, ListTopicReply, ListTopicRequest, ListUserReply, ListUserRequest,
->>>>>>> 732463a8
+    ListConnectionRequest, ListSlowSubscribeReply, ListSlowSubscribeRequest, ListTopicReply,
+    ListTopicRequest, ListUserReply, ListUserRequest,
 };
 use protocol::broker_mqtt::broker_mqtt_inner::{
     DeleteSessionReply, DeleteSessionRequest, SendLastWillMessageReply, SendLastWillMessageRequest,
@@ -58,12 +54,9 @@
 
     // slow subscribe
     EnableSlowSubscribe(EnableSlowSubscribeRequest),
-<<<<<<< HEAD
     ListSlowSubscribe(ListSlowSubscribeRequest),
-=======
 
     ListTopic(ListTopicRequest),
->>>>>>> 732463a8
 }
 
 /// Enum wrapper for all possible replies from the mqtt broker
@@ -91,12 +84,9 @@
 
     // slow subscribe
     EnableSlowSubscribe(EnableSlowSubScribeReply),
-<<<<<<< HEAD
+
+    ListTopic(ListTopicReply),
     ListSlowSubscribe(ListSlowSubscribeReply),
-=======
-
-    ListTopic(ListTopicReply),
->>>>>>> 732463a8
 }
 
 pub mod admin;
@@ -206,7 +196,6 @@
                 reply.into_inner(),
             ))
         }
-<<<<<<< HEAD
         ListSlowSubscribe(list_slow_subscribe_request) => {
             let mut client = client_pool.mqtt_broker_admin_services_client(addr).await?;
             let reply = client
@@ -215,13 +204,12 @@
             Ok(MqttBrokerPlacementReply::ListSlowSubscribe(
                 reply.into_inner(),
             ))
-=======
+        }
 
         ListTopic(list_topic_request) => {
             let mut client = client_pool.mqtt_broker_admin_services_client(addr).await?;
             let reply = client.mqtt_broker_list_topic(list_topic_request).await?;
             Ok(MqttBrokerPlacementReply::ListTopic(reply.into_inner()))
->>>>>>> 732463a8
         }
     }
 }
