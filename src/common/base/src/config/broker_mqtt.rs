// Copyright 2023 RobustMQ Team
//
// Licensed under the Apache License, Version 2.0 (the "License");
// you may not use this file except in compliance with the License.
// You may obtain a copy of the License at
//
//     http://www.apache.org/licenses/LICENSE-2.0
//
// Unless required by applicable law or agreed to in writing, software
// distributed under the License is distributed on an "AS IS" BASIS,
// WITHOUT WARRANTIES OR CONDITIONS OF ANY KIND, either express or implied.
// See the License for the specific language governing permissions and
// limitations under the License.

/*
 * Copyright (c) 2023 RobustMQ Team
 *
 * Licensed under the Apache License, Version 2.0 (the "License");
 * you may not use this file except in compliance with the License.
 * You may obtain a copy of the License at
 *
 *     http://www.apache.org/licenses/LICENSE-2.0
 *
 * Unless required by applicable law or agreed to in writing, software
 * distributed under the License is distributed on an "AS IS" BASIS,
 * WITHOUT WARRANTIES OR CONDITIONS OF ANY KIND, either express or implied.
 * See the License for the specific language governing permissions and
 * limitations under the License.
 */

use std::sync::OnceLock;

use serde::{Deserialize, Serialize};

use super::common::{Auth, Log, Storage};
use super::default_mqtt::{
    default_auth, default_grpc_port, default_http_port, default_log, default_network,
    default_network_quic_port, default_network_tcp_port, default_network_tcps_port,
    default_network_websocket_port, default_network_websockets_port, default_placement_center,
    default_storage, default_system, default_tcp_thread,
};
use crate::tools::{read_file, try_create_fold};

#[derive(Debug, Deserialize, Serialize, Clone, Default)]
pub struct BrokerMqttConfig {
    pub cluster_name: String,
    pub broker_id: u64,
    #[serde(default = "default_grpc_port")]
    pub grpc_port: u32,
    #[serde(default = "default_http_port")]
    pub http_port: usize,
    #[serde(default = "default_placement_center")]
    pub placement_center: Vec<String>,
    #[serde(default = "default_network")]
    pub network: Network,
    #[serde(default = "default_tcp_thread")]
    pub tcp_thread: TcpThread,
    #[serde(default = "default_system")]
    pub system: System,
    #[serde(default = "default_storage")]
    pub storage: Storage,
    #[serde(default = "default_auth")]
    pub auth: Auth,
    #[serde(default = "default_log")]
    pub log: Log,
}

#[derive(Debug, Deserialize, Serialize, Clone, Default)]
pub struct Network {
    #[serde(default = "default_network_tcp_port")]
    pub tcp_port: u32,
    #[serde(default = "default_network_tcps_port")]
    pub tcps_port: u32,
    #[serde(default = "default_network_websocket_port")]
    pub websocket_port: u32,
    #[serde(default = "default_network_websockets_port")]
    pub websockets_port: u32,
    #[serde(default = "default_network_quic_port")]
    pub quic_port: u32,
    #[serde(default)]
    pub tls_cert: String,
    #[serde(default)]
    pub tls_key: String,
}

#[derive(Debug, Deserialize, Serialize, Clone, Default)]
pub struct TcpThread {
    #[serde(default)]
    pub accept_thread_num: usize,
    #[serde(default)]
    pub handler_thread_num: usize,
    #[serde(default)]
    pub response_thread_num: usize,
    #[serde(default)]
    pub max_connection_num: usize,
    #[serde(default)]
    pub request_queue_size: usize,
    #[serde(default)]
    pub response_queue_size: usize,
    #[serde(default)]
    pub lock_max_try_mut_times: u64,
    #[serde(default)]
    pub lock_try_mut_sleep_time_ms: u64,
}

#[derive(Debug, Deserialize, Serialize, Clone, Default)]
pub struct System {
    #[serde(default)]
    pub runtime_worker_threads: usize,
    #[serde(default)]
    pub default_user: String,
    #[serde(default)]
    pub default_password: String,
}

static BROKER_MQTT_CONF: OnceLock<BrokerMqttConfig> = OnceLock::new();

pub fn init_broker_mqtt_conf_by_path(config_path: &str) -> &'static BrokerMqttConfig {
    // n.b. static items do not call [`Drop`] on program termination, so if
    // [`DeepThought`] impls Drop, that will not be used for this instance.
    BROKER_MQTT_CONF.get_or_init(|| {
        let content = match read_file(config_path) {
            Ok(data) => data,
            Err(e) => {
                panic!("{}", e.to_string())
            }
        };
        let config: BrokerMqttConfig = match toml::from_str(&content) {
            Ok(da) => da,
            Err(e) => {
                panic!("{}", e)
            }
        };
        match try_create_fold(&config.log.log_path) {
            Ok(()) => {}
            Err(e) => {
                panic!("{}", e);
            }
        }
        config
    })
}

pub fn init_broker_mqtt_conf_by_config(config: BrokerMqttConfig) -> &'static BrokerMqttConfig {
    // n.b. static items do not call [`Drop`] on program termination, so if
    // [`DeepThought`] impls Drop, that will not be used for this instance.
    BROKER_MQTT_CONF.get_or_init(|| config)
}

pub fn broker_mqtt_conf() -> &'static BrokerMqttConfig {
    match BROKER_MQTT_CONF.get() {
        Some(config) => config,
        None => {
            panic!("MQTT Broker configuration is not initialized, check the configuration file.");
        }
    }
}

#[cfg(test)]
mod tests {
    use super::{broker_mqtt_conf, init_broker_mqtt_conf_by_path, BrokerMqttConfig};
    use crate::tools::read_file;

    #[test]
    fn config_default_test() {
        let path = format!(
            "{}/../../../config/mqtt-server.toml",
            env!("CARGO_MANIFEST_DIR")
        );

        let content = read_file(&path).unwrap();
        println!("{}", content);
        let config: BrokerMqttConfig = match toml::from_str(&content) {
            Ok(da) => da,
            Err(e) => {
                panic!("{}", e)
            }
        };
        assert_eq!(config.broker_id, 1);
        assert_eq!(config.cluster_name, "mqtt-broker".to_string());
        assert_eq!(config.placement_center.len(), 1);
        assert_eq!(config.grpc_port, 9981);
        assert_eq!(config.http_port, 9982);

        assert_eq!(config.network.tcp_port, 1883);
        assert_eq!(config.network.tcps_port, 8883);
        assert_eq!(config.network.websocket_port, 8093);
        assert_eq!(config.network.websockets_port, 8094);
        assert_eq!(config.network.quic_port, 9083);
        assert!(!config.network.tls_cert.is_empty());
        assert!(!config.network.tls_key.is_empty());

        assert_eq!(config.tcp_thread.accept_thread_num, 1);
        assert_eq!(config.tcp_thread.handler_thread_num, 10);
        assert_eq!(config.tcp_thread.response_thread_num, 1);
        assert_eq!(config.tcp_thread.max_connection_num, 1000);
        assert_eq!(config.tcp_thread.request_queue_size, 2000);
        assert_eq!(config.tcp_thread.response_queue_size, 2000);
        assert_eq!(config.tcp_thread.lock_max_try_mut_times, 30);
        assert_eq!(config.tcp_thread.lock_try_mut_sleep_time_ms, 50);

        assert_eq!(config.system.runtime_worker_threads, 128);
        assert_eq!(config.system.default_user, "admin".to_string());
        assert_eq!(config.system.default_password, "pwd123".to_string());

        assert_eq!(config.storage.storage_type, "memory".to_string());
        assert_eq!(config.storage.journal_addr, "".to_string());
        assert_eq!(config.storage.mysql_addr, "".to_string());

        assert_eq!(config.log.log_path, "./logs/mqtt-broker".to_string());
        assert_eq!(
<<<<<<< HEAD
            config.log.log_config,
            "./config/log-config/mqtt-log4rs.yaml"
=======
            config.log.log_path,
            "./robust-data/mqtt-broker/logs".to_string()
>>>>>>> 4ecd1033
        );

        assert_eq!(config.auth.storage_type, "placement".to_string());
        assert_eq!(config.auth.journal_addr, "".to_string());
        assert_eq!(config.auth.mysql_addr, "".to_string());
    }

    #[test]
    fn config_init_test() {
        let path = format!(
            "{}/../../../config/mqtt-server.toml",
            env!("CARGO_MANIFEST_DIR")
        );

        init_broker_mqtt_conf_by_path(&path);
        let config = broker_mqtt_conf();
        assert_eq!(config.broker_id, 1);
        assert_eq!(config.cluster_name, "mqtt-broker".to_string());
        assert_eq!(config.placement_center.len(), 1);
        assert_eq!(config.grpc_port, 9981);
        assert_eq!(config.http_port, 9982);

        assert_eq!(config.network.tcp_port, 1883);
        assert_eq!(config.network.tcps_port, 8883);
        assert_eq!(config.network.websocket_port, 8093);
        assert_eq!(config.network.websockets_port, 8094);
        assert_eq!(config.network.quic_port, 9083);
        assert!(!config.network.tls_cert.is_empty());
        assert!(!config.network.tls_key.is_empty());

        assert_eq!(config.tcp_thread.accept_thread_num, 1);
        assert_eq!(config.tcp_thread.handler_thread_num, 10);
        assert_eq!(config.tcp_thread.response_thread_num, 1);
        assert_eq!(config.tcp_thread.max_connection_num, 1000);
        assert_eq!(config.tcp_thread.request_queue_size, 2000);
        assert_eq!(config.tcp_thread.response_queue_size, 2000);
        assert_eq!(config.tcp_thread.lock_max_try_mut_times, 30);
        assert_eq!(config.tcp_thread.lock_try_mut_sleep_time_ms, 50);

        assert_eq!(config.system.runtime_worker_threads, 128);
        assert_eq!(config.system.default_user, "admin".to_string());
        assert_eq!(config.system.default_password, "pwd123".to_string());

        assert_eq!(config.storage.storage_type, "memory".to_string());
        assert_eq!(config.storage.journal_addr, "".to_string());
        assert_eq!(config.storage.mysql_addr, "".to_string());

        assert_eq!(config.log.log_path, "./logs/mqtt-broker".to_string());
        assert_eq!(
<<<<<<< HEAD
            config.log.log_config,
            "./config/log-config/mqtt-log4rs.yaml"
=======
            config.log.log_path,
            "./robust-data/mqtt-broker/logs".to_string()
>>>>>>> 4ecd1033
        );

        assert_eq!(config.auth.storage_type, "placement".to_string());
        assert_eq!(config.auth.journal_addr, "".to_string());
        assert_eq!(config.auth.mysql_addr, "".to_string());
    }
}<|MERGE_RESOLUTION|>--- conflicted
+++ resolved
@@ -207,15 +207,11 @@
         assert_eq!(config.storage.journal_addr, "".to_string());
         assert_eq!(config.storage.mysql_addr, "".to_string());
 
-        assert_eq!(config.log.log_path, "./logs/mqtt-broker".to_string());
         assert_eq!(
-<<<<<<< HEAD
             config.log.log_config,
             "./config/log-config/mqtt-log4rs.yaml"
-=======
             config.log.log_path,
             "./robust-data/mqtt-broker/logs".to_string()
->>>>>>> 4ecd1033
         );
 
         assert_eq!(config.auth.storage_type, "placement".to_string());
@@ -263,15 +259,13 @@
         assert_eq!(config.storage.journal_addr, "".to_string());
         assert_eq!(config.storage.mysql_addr, "".to_string());
 
-        assert_eq!(config.log.log_path, "./logs/mqtt-broker".to_string());
         assert_eq!(
-<<<<<<< HEAD
+            config.log.log_path,
+            "./robust-data/mqtt-broker/logs".to_string()
+        );
+        assert_eq!(
             config.log.log_config,
             "./config/log-config/mqtt-log4rs.yaml"
-=======
-            config.log.log_path,
-            "./robust-data/mqtt-broker/logs".to_string()
->>>>>>> 4ecd1033
         );
 
         assert_eq!(config.auth.storage_type, "placement".to_string());
