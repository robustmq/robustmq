// Copyright 2023 RobustMQ Team
//
// Licensed under the Apache License, Version 2.0 (the "License");
// you may not use this file except in compliance with the License.
// You may obtain a copy of the License at
//
//     http://www.apache.org/licenses/LICENSE-2.0
//
// Unless required by applicable law or agreed to in writing, software
// distributed under the License is distributed on an "AS IS" BASIS,
// WITHOUT WARRANTIES OR CONDITIONS OF ANY KIND, either express or implied.
// See the License for the specific language governing permissions and
// limitations under the License.

/*
 * Copyright (c) 2023 RobustMQ Team
 *
 * Licensed under the Apache License, Version 2.0 (the "License");
 * you may not use this file except in compliance with the License.
 * You may obtain a copy of the License at
 *
 *     http://www.apache.org/licenses/LICENSE-2.0
 *
 * Unless required by applicable law or agreed to in writing, software
 * distributed under the License is distributed on an "AS IS" BASIS,
 * WITHOUT WARRANTIES OR CONDITIONS OF ANY KIND, either express or implied.
 * See the License for the specific language governing permissions and
 * limitations under the License.
 */

use std::sync::OnceLock;

use serde::{Deserialize, Serialize};
use toml::map::Map;
use toml::{Table, Value};

use super::common::Log;
use super::default_placement_center::{
    default_cluster_name, default_data_path, default_grpc_port, default_heartbeat,
    default_heartbeat_check_time_ms, default_heartbeat_timeout_ms, default_http_port, default_log,
    default_max_open_files, default_network, default_node, default_node_id, default_nodes,
    default_rocksdb, default_runtime_work_threads, default_system,
};
use crate::tools::{read_file, try_create_fold, unique_id};

#[derive(Debug, Deserialize, Serialize, Clone, Default)]
pub struct PlacementCenterConfig {
    #[serde(default = "default_cluster_name")]
    pub cluster_name: String,
    #[serde(default = "default_node")]
    pub node: Node,
    #[serde(default = "default_network")]
    pub network: Network,
    #[serde(default = "default_system")]
    pub system: System,
    #[serde(default = "default_heartbeat")]
    pub heartbeat: Heartbeat,
    #[serde(default = "default_rocksdb")]
    pub rocksdb: Rocksdb,
    #[serde(default = "default_log")]
    pub log: Log,
}

#[derive(Debug, Deserialize, Serialize, Clone, Default)]
pub struct Node {
    #[serde(default = "default_node_id")]
    pub node_id: u64,
    #[serde(default = "default_nodes")]
    pub nodes: Table,
}

#[derive(Debug, Deserialize, Serialize, Clone, Default, PartialEq, Eq)]
pub struct Network {
    #[serde(default = "default_grpc_port")]
    pub grpc_port: u32,
    #[serde(default = "default_http_port")]
    pub http_port: u32,
}

#[derive(Debug, Deserialize, Serialize, Clone, Default, PartialEq, Eq)]
pub struct System {
    #[serde(default = "default_runtime_work_threads")]
    pub runtime_work_threads: usize,
}

#[derive(Debug, Deserialize, Serialize, Clone, Default, PartialEq, Eq)]
pub struct Heartbeat {
    #[serde(default = "default_heartbeat_timeout_ms")]
    pub heartbeat_timeout_ms: u64,
    #[serde(default = "default_heartbeat_check_time_ms")]
    pub heartbeat_check_time_ms: u64,
}

#[derive(Debug, Deserialize, Serialize, Clone, Default, PartialEq, Eq)]
pub struct Rocksdb {
    #[serde(default = "default_data_path")]
    pub data_path: String,
    #[serde(default = "default_max_open_files")]
    pub max_open_files: Option<i32>,
}

static PLACEMENT_CENTER_CONF: OnceLock<PlacementCenterConfig> = OnceLock::new();

pub fn init_placement_center_conf_by_path(config_path: &str) -> &'static PlacementCenterConfig {
    // n.b. static items do not call [`Drop`] on program termination, so if
    // [`DeepThought`] impls Drop, that will not be used for this instance.
    PLACEMENT_CENTER_CONF.get_or_init(|| {
        let content = match read_file(config_path) {
            Ok(data) => data,
            Err(e) => {
                panic!("{}", e.to_string());
            }
        };

        let pc_config: PlacementCenterConfig = toml::from_str(&content).unwrap();
        match try_create_fold(&pc_config.rocksdb.data_path) {
            Ok(()) => {}
            Err(e) => {
                panic!("{}", e);
            }
        }
        match try_create_fold(&pc_config.log.log_path) {
            Ok(()) => {}
            Err(e) => {
                panic!("{}", e);
            }
        }
        pc_config
    })
}

pub fn init_placement_center_conf_by_config(
    config: PlacementCenterConfig,
) -> &'static PlacementCenterConfig {
    // n.b. static items do not call [`Drop`] on program termination, so if
    // [`DeepThought`] impls Drop, that will not be used for this instance.
    match try_create_fold(&config.rocksdb.data_path) {
        Ok(()) => {}
        Err(e) => {
            panic!("{}", e);
        }
    }
    match try_create_fold(&config.log.log_path) {
        Ok(()) => {}
        Err(e) => {
            panic!("{}", e);
        }
    }
    PLACEMENT_CENTER_CONF.get_or_init(|| config)
}

pub fn placement_center_conf() -> &'static PlacementCenterConfig {
    match PLACEMENT_CENTER_CONF.get() {
        Some(config) => config,
        None => {
            panic!(
                "Placement center configuration is not initialized, check the configuration file."
            );
        }
    }
}

pub fn placement_center_test_conf() -> PlacementCenterConfig {
    let rocksdb = Rocksdb {
        data_path: format!("/tmp/{}", unique_id()),
        max_open_files: Some(10),
    };

    let mut nodes = Map::new();
    nodes.insert("1".to_string(), Value::from("127.0.0.1:9982".to_string()));
    let node = Node { node_id: 1, nodes };

    let config = PlacementCenterConfig {
        rocksdb,
        node,
        ..Default::default()
    };
    init_placement_center_conf_by_config(config.clone());
    config
}

#[cfg(test)]
mod tests {
    use toml::Table;

    use super::{placement_center_conf, Log, PlacementCenterConfig};
    use crate::config::placement_center::init_placement_center_conf_by_path;

    #[test]
    fn meta_default() {
        let path = format!(
            "{}/../../../config/placement-center.toml",
            env!("CARGO_MANIFEST_DIR")
        );
        init_placement_center_conf_by_path(&path);
        let config: &PlacementCenterConfig = placement_center_conf();
        println!("{:?}", config);
        assert_eq!(config.cluster_name, "placement-test");
        assert_eq!(config.node.node_id, 1);
        assert_eq!(config.network.grpc_port, 1228);
        assert_eq!(config.network.http_port, 1227);
        assert_eq!(config.system.runtime_work_threads, 100);
        println!("{}", config.rocksdb.data_path);
        println!("./robust-data/placement-center/data");
        assert_eq!(
            config.rocksdb.data_path,
            "./robust-data/placement-center/data".to_string()
        );
        assert_eq!(
            config.log,
            Log {
<<<<<<< HEAD
                log_path: "./logs/placement-center".to_string(),
=======
                log_path: "./robust-data/placement-center/logs".to_string(),
>>>>>>> 4ecd1033
                log_config: "./config/log4rs.yaml".to_string(),
            }
        );
        let mut nodes = Table::new();
        nodes.insert(
            "1".to_string(),
            toml::Value::String(format!("{}:{}", "127.0.0.1", "1228")),
        );
        assert_eq!(config.rocksdb.max_open_files, Some(10000_i32));
        assert_eq!(config.heartbeat.heartbeat_timeout_ms, 5000);
        assert_eq!(config.heartbeat.heartbeat_check_time_ms, 1000);
    }
}<|MERGE_RESOLUTION|>--- conflicted
+++ resolved
@@ -209,11 +209,7 @@
         assert_eq!(
             config.log,
             Log {
-<<<<<<< HEAD
-                log_path: "./logs/placement-center".to_string(),
-=======
                 log_path: "./robust-data/placement-center/logs".to_string(),
->>>>>>> 4ecd1033
                 log_config: "./config/log4rs.yaml".to_string(),
             }
         );
