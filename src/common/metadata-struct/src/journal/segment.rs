// Copyright 2023 RobustMQ Team
//
// Licensed under the Apache License, Version 2.0 (the "License");
// you may not use this file except in compliance with the License.
// You may obtain a copy of the License at
//
//     http://www.apache.org/licenses/LICENSE-2.0
//
// Unless required by applicable law or agreed to in writing, software
// distributed under the License is distributed on an "AS IS" BASIS,
// WITHOUT WARRANTIES OR CONDITIONS OF ANY KIND, either express or implied.
// See the License for the specific language governing permissions and
// limitations under the License.

use serde::{Deserialize, Serialize};

#[derive(Serialize, Deserialize, Debug, Clone, Default)]
pub struct JournalSegment {
    pub cluster_name: String,
    pub namespace: String,
    pub shard_name: String,
    pub segment_seq: u32,
    pub replicas: Vec<Replica>,
    pub leader_epoch: u32,
    pub leader: u64,
    pub isr: Vec<Replica>,
    pub status: SegmentStatus,
}

impl JournalSegment {
    pub fn is_seal_up(&self) -> bool {
        self.status == SegmentStatus::PrepareSealUp || self.status == SegmentStatus::SealUp
    }

    pub fn get_fold(&self, node_id: u64) -> Option<String> {
        for rep in self.replicas.clone() {
            if rep.node_id == node_id {
                return Some(rep.fold);
            }
        }
        None
    }

    pub fn name(&self) -> String {
        format!(
            "{},{},{},{}",
            self.cluster_name, self.namespace, self.shard_name, self.segment_seq
        )
    }
}

#[derive(Default, Clone, Debug, Serialize, Deserialize)]
pub struct Replica {
    pub replica_seq: u64,
    pub node_id: u64,
    pub fold: String,
}

#[derive(Default, Clone, Debug, Serialize, Deserialize, PartialEq, Eq)]
pub enum SegmentStatus {
    #[default]
    Idle,
    Write,
    PrepareSealUp,
    SealUp,
    PrepareDelete,
    Deleteing,
<<<<<<< HEAD
    Delete,
=======
>>>>>>> 3270f66e
}<|MERGE_RESOLUTION|>--- conflicted
+++ resolved
@@ -65,8 +65,4 @@
     SealUp,
     PrepareDelete,
     Deleteing,
-<<<<<<< HEAD
-    Delete,
-=======
->>>>>>> 3270f66e
 }