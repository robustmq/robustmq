// Copyright 2023 RobustMQ Team
//
// Licensed under the Apache License, Version 2.0 (the "License");
// you may not use this file except in compliance with the License.
// You may obtain a copy of the License at
//
//     http://www.apache.org/licenses/LICENSE-2.0
//
// Unless required by applicable law or agreed to in writing, software
// distributed under the License is distributed on an "AS IS" BASIS,
// WITHOUT WARRANTIES OR CONDITIONS OF ANY KIND, either express or implied.
// See the License for the specific language governing permissions and
// limitations under the License.

use core::fmt;

use serde::{Deserialize, Serialize};

#[derive(Debug, Deserialize, Serialize)]
pub struct StorageData {
    pub data_type: StorageDataType,
    pub value: Vec<u8>,
}

impl StorageData {
    pub fn new(data_type: StorageDataType, value: Vec<u8>) -> StorageData {
        StorageData { data_type, value }
    }
}

impl fmt::Display for StorageData {
    fn fmt(&self, f: &mut fmt::Formatter<'_>) -> fmt::Result {
        write!(f, "({:?}, {:?})", self.data_type, self.value)
    }
}

#[derive(Debug, Deserialize, Serialize)]
pub enum StorageDataType {
    // Cluster
    ClusterAddNode,
    ClusterDeleteNode,
    ClusterAddCluster,
    ClusterDeleteCluster,
    ClusterSetResourceConfig,
    ClusterDeleteResourceConfig,
    ClusterSetIdempotentData,
    ClusterDeleteIdempotentData,

    // Journal
    JournalSetShard,
    JournalDeleteShard,
<<<<<<< HEAD
    JournalCreateSegment,
=======
    JournalSetSegment,
>>>>>>> 3270f66e
    JournalDeleteSegment,
    JournalSetSegmentMetadata,
    JournalDeleteSegmentMetadata,

    // kv
    KvSet,
    KvDelete,

    // mqtt
    MqttCreateUser,
    MqttDeleteUser,
    MqttCreateTopic,
    MqttDeleteTopic,
    MqttSetTopicRetainMessage,
    MqttCreateSession,
    MqttDeleteSession,
    MqttUpdateSession,
    MqttSaveLastWillMessage,
    MqttCreateAcl,
    MqttDeleteAcl,
    MqttCreateBlacklist,
    MqttDeleteBlacklist,
}<|MERGE_RESOLUTION|>--- conflicted
+++ resolved
@@ -49,11 +49,7 @@
     // Journal
     JournalSetShard,
     JournalDeleteShard,
-<<<<<<< HEAD
-    JournalCreateSegment,
-=======
     JournalSetSegment,
->>>>>>> 3270f66e
     JournalDeleteSegment,
     JournalSetSegmentMetadata,
     JournalDeleteSegmentMetadata,
