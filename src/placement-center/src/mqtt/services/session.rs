// Copyright 2023 RobustMQ Team
//
// Licensed under the Apache License, Version 2.0 (the "License");
// you may not use this file except in compliance with the License.
// You may obtain a copy of the License at
//
//     http://www.apache.org/licenses/LICENSE-2.0
//
// Unless required by applicable law or agreed to in writing, software
// distributed under the License is distributed on an "AS IS" BASIS,
// WITHOUT WARRANTIES OR CONDITIONS OF ANY KIND, either express or implied.
// See the License for the specific language governing permissions and
// limitations under the License.

<<<<<<< HEAD
use crate::{
    mqtt::controller::call_broker::{
        update_cache_by_add_session, update_cache_by_delete_session, MQTTInnerCallManager,
=======
use common_base::tools::now_second;
use prost::Message;
use rocksdb_engine::RocksDBEngine;
use std::sync::Arc;

use grpc_clients::pool::ClientPool;
use metadata_struct::mqtt::session::MqttSession;
use protocol::placement_center::placement_center_mqtt::{
    CreateSessionRequest, DeleteSessionRequest, ListSessionRequest, UpdateSessionRequest,
};

use crate::{
    core::error::PlacementCenterError,
    mqtt::{
        cache::MqttCacheManager,
        controller::{
            call_broker::{
                update_cache_by_add_session, update_cache_by_delete_session, MQTTInnerCallManager,
            },
            session_expire::ExpireLastWill,
        },
>>>>>>> 0025e592
    },
    route::{
        apply::RaftMachineApply,
        data::{StorageData, StorageDataType},
    },
    storage::mqtt::{lastwill::MqttLastWillStorage, session::MqttSessionStorage},
};
use grpc_clients::pool::ClientPool;
use metadata_struct::mqtt::session::MqttSession;
use prost::Message;
use protocol::placement_center::placement_center_mqtt::{
    CreateSessionReply, CreateSessionRequest, DeleteSessionReply, DeleteSessionRequest,
    ListSessionReply, ListSessionRequest, UpdateSessionReply, UpdateSessionRequest,
};
use rocksdb_engine::RocksDBEngine;
use std::sync::Arc;
use tonic::{Request, Response, Status};

pub fn list_session_by_req(
    rocksdb_engine_handler: &Arc<RocksDBEngine>,
    request: Request<ListSessionRequest>,
) -> Result<Response<ListSessionReply>, Status> {
    let req = request.into_inner();
    let storage = MqttSessionStorage::new(rocksdb_engine_handler.clone());

    if !req.client_id.is_empty() {
        if let Some(data) = storage.get(&req.cluster_name, &req.client_id)? {
            let sessions = vec![data.encode()];
            return Ok(Response::new(ListSessionReply { sessions }));
        }
    } else {
        let data = storage.list(&req.cluster_name)?;
        let mut sessions = Vec::new();
        for raw in data {
            sessions.push(raw.data);
        }
        return Ok(Response::new(ListSessionReply { sessions }));
    }
    Ok(Response::new(ListSessionReply {
        sessions: Vec::new(),
    }))
}

pub async fn create_session_by_req(
    raft_machine_apply: &Arc<RaftMachineApply>,
    call_manager: &Arc<MQTTInnerCallManager>,
    client_pool: &Arc<ClientPool>,
    request: Request<CreateSessionRequest>,
) -> Result<Response<CreateSessionReply>, Status> {
    let req: CreateSessionRequest = request.into_inner();

    let data = StorageData::new(
        StorageDataType::MqttSetSession,
        CreateSessionRequest::encode_to_vec(&req),
    );

    if let Err(e) = raft_machine_apply.client_write(data).await {
        return Err(Status::cancelled(e.to_string()));
    };

    let session = match serde_json::from_str::<MqttSession>(&req.session) {
        Ok(session) => session,
        Err(e) => {
            return Err(Status::cancelled(e.to_string()));
        }
    };
    if let Err(e) =
        update_cache_by_add_session(&req.cluster_name, call_manager, client_pool, session).await
    {
        return Err(Status::cancelled(e.to_string()));
    };

    Ok(Response::new(CreateSessionReply::default()))
}

pub async fn update_session_by_req(
    raft_machine_apply: &Arc<RaftMachineApply>,
    call_manager: &Arc<MQTTInnerCallManager>,
    client_pool: &Arc<ClientPool>,
    rocksdb_engine_handler: &Arc<RocksDBEngine>,
    request: Request<UpdateSessionRequest>,
) -> Result<Response<UpdateSessionReply>, Status> {
    let req = request.into_inner();
    let data = StorageData::new(
        StorageDataType::MqttUpdateSession,
        UpdateSessionRequest::encode_to_vec(&req),
    );
    if let Err(e) = raft_machine_apply.client_write(data).await {
        return Err(Status::cancelled(e.to_string()));
    };

    let storage = MqttSessionStorage::new(rocksdb_engine_handler.clone());
    if let Some(session) = storage.get(&req.cluster_name, &req.client_id)? {
        if let Err(e) =
            update_cache_by_delete_session(&req.cluster_name, call_manager, client_pool, session)
                .await
        {
            return Err(Status::cancelled(e.to_string()));
        };
    }
    Ok(Response::new(UpdateSessionReply::default()))
}

pub async fn delete_session_by_req(
    raft_machine_apply: &Arc<RaftMachineApply>,
    call_manager: &Arc<MQTTInnerCallManager>,
    client_pool: &Arc<ClientPool>,
    rocksdb_engine_handler: &Arc<RocksDBEngine>,
<<<<<<< HEAD
    request: Request<DeleteSessionRequest>,
) -> Result<Response<DeleteSessionReply>, Status> {
    let req = request.into_inner();
=======
    mqtt_cache_manager: &Arc<MqttCacheManager>,
    req: DeleteSessionRequest,
) -> Result<(), PlacementCenterError> {
    let storage = MqttSessionStorage::new(rocksdb_engine_handler.clone());
    let session_opt = storage.get(&req.cluster_name, &req.client_id)?;
    if session_opt.is_none() {
        return Err(PlacementCenterError::SessionDoesNotExist(req.client_id));
    }

    let session = session_opt.unwrap();

>>>>>>> 0025e592
    let data = StorageData::new(
        StorageDataType::MqttDeleteSession,
        DeleteSessionRequest::encode_to_vec(&req),
    );
    if let Err(e) = raft_machine_apply.client_write(data).await {
        return Err(Status::cancelled(e.to_string()));
    };

<<<<<<< HEAD
    let storage = MqttSessionStorage::new(rocksdb_engine_handler.clone());
    if let Some(session) = storage.get(&req.cluster_name, &req.client_id)? {
        if let Err(e) =
            update_cache_by_delete_session(&req.cluster_name, call_manager, client_pool, session)
                .await
        {
            return Err(Status::cancelled(e.to_string()));
        };
    }
    Ok(Response::new(DeleteSessionReply::default()))
=======
    update_cache_by_delete_session(
        &req.cluster_name,
        call_manager,
        client_pool,
        session.clone(),
    )
    .await?;

    let storage = MqttLastWillStorage::new(rocksdb_engine_handler.clone());
    if let Some(will_message) = storage.get(&req.cluster_name, &req.client_id)? {
        let delay = session.last_will_delay_interval.unwrap_or_default();
        mqtt_cache_manager.add_expire_last_will(ExpireLastWill {
            client_id: will_message.client_id.clone(),
            delay_sec: now_second() + delay,
            cluster_name: req.cluster_name.to_owned(),
        });
    }
    Ok(())
>>>>>>> 0025e592
}<|MERGE_RESOLUTION|>--- conflicted
+++ resolved
@@ -12,41 +12,23 @@
 // See the License for the specific language governing permissions and
 // limitations under the License.
 
-<<<<<<< HEAD
+use crate::core::error::PlacementCenterError;
+use crate::mqtt::cache::MqttCacheManager;
+use crate::mqtt::controller::session_expire::ExpireLastWill;
+use crate::storage::mqtt::lastwill::MqttLastWillStorage;
 use crate::{
     mqtt::controller::call_broker::{
         update_cache_by_add_session, update_cache_by_delete_session, MQTTInnerCallManager,
-=======
-use common_base::tools::now_second;
-use prost::Message;
-use rocksdb_engine::RocksDBEngine;
-use std::sync::Arc;
-
-use grpc_clients::pool::ClientPool;
-use metadata_struct::mqtt::session::MqttSession;
-use protocol::placement_center::placement_center_mqtt::{
-    CreateSessionRequest, DeleteSessionRequest, ListSessionRequest, UpdateSessionRequest,
-};
-
-use crate::{
-    core::error::PlacementCenterError,
-    mqtt::{
-        cache::MqttCacheManager,
-        controller::{
-            call_broker::{
-                update_cache_by_add_session, update_cache_by_delete_session, MQTTInnerCallManager,
-            },
-            session_expire::ExpireLastWill,
-        },
->>>>>>> 0025e592
     },
     route::{
         apply::RaftMachineApply,
         data::{StorageData, StorageDataType},
     },
-    storage::mqtt::{lastwill::MqttLastWillStorage, session::MqttSessionStorage},
+    storage::mqtt::session::MqttSessionStorage,
 };
+use common_base::tools::now_second;
 use grpc_clients::pool::ClientPool;
+use metadata_struct::mqtt::lastwill::LastWillData;
 use metadata_struct::mqtt::session::MqttSession;
 use prost::Message;
 use protocol::placement_center::placement_center_mqtt::{
@@ -147,60 +129,54 @@
     call_manager: &Arc<MQTTInnerCallManager>,
     client_pool: &Arc<ClientPool>,
     rocksdb_engine_handler: &Arc<RocksDBEngine>,
-<<<<<<< HEAD
+    mqtt_cache_manager: &Arc<MqttCacheManager>,
     request: Request<DeleteSessionRequest>,
 ) -> Result<Response<DeleteSessionReply>, Status> {
     let req = request.into_inner();
-=======
-    mqtt_cache_manager: &Arc<MqttCacheManager>,
-    req: DeleteSessionRequest,
-) -> Result<(), PlacementCenterError> {
-    let storage = MqttSessionStorage::new(rocksdb_engine_handler.clone());
-    let session_opt = storage.get(&req.cluster_name, &req.client_id)?;
-    if session_opt.is_none() {
-        return Err(PlacementCenterError::SessionDoesNotExist(req.client_id));
-    }
 
-    let session = session_opt.unwrap();
-
->>>>>>> 0025e592
     let data = StorageData::new(
         StorageDataType::MqttDeleteSession,
         DeleteSessionRequest::encode_to_vec(&req),
     );
+
     if let Err(e) = raft_machine_apply.client_write(data).await {
         return Err(Status::cancelled(e.to_string()));
     };
 
-<<<<<<< HEAD
     let storage = MqttSessionStorage::new(rocksdb_engine_handler.clone());
-    if let Some(session) = storage.get(&req.cluster_name, &req.client_id)? {
-        if let Err(e) =
-            update_cache_by_delete_session(&req.cluster_name, call_manager, client_pool, session)
-                .await
-        {
-            return Err(Status::cancelled(e.to_string()));
-        };
+    let session_opt = storage.get(&req.cluster_name, &req.client_id)?;
+    if session_opt.is_none() {
+        return Err(todo!());
     }
-    Ok(Response::new(DeleteSessionReply::default()))
-=======
-    update_cache_by_delete_session(
+
+    let session = session_opt.unwrap();
+    if let Err(e) = update_cache_by_delete_session(
         &req.cluster_name,
         call_manager,
         client_pool,
         session.clone(),
     )
-    .await?;
+    .await
+    {
+        return Err(todo!());
+    }
 
     let storage = MqttLastWillStorage::new(rocksdb_engine_handler.clone());
-    if let Some(will_message) = storage.get(&req.cluster_name, &req.client_id)? {
-        let delay = session.last_will_delay_interval.unwrap_or_default();
-        mqtt_cache_manager.add_expire_last_will(ExpireLastWill {
-            client_id: will_message.client_id.clone(),
-            delay_sec: now_second() + delay,
-            cluster_name: req.cluster_name.to_owned(),
-        });
+    match storage.get(&req.cluster_name, &req.client_id) {
+        Ok(Some(will_message)) => {
+            let delay = session.last_will_delay_interval.unwrap_or_default();
+            mqtt_cache_manager.add_expire_last_will(ExpireLastWill {
+                client_id: will_message.client_id.clone(),
+                delay_sec: now_second() + delay,
+                cluster_name: req.cluster_name.to_owned(),
+            });
+        }
+        Ok(None) => {
+            todo!()
+        }
+        Err(_) => {
+            todo!()
+        }
     }
-    Ok(())
->>>>>>> 0025e592
+    Ok(Response::new(DeleteSessionReply::default()))
 }