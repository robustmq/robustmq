--- conflicted
+++ resolved
@@ -12,6 +12,16 @@
 // See the License for the specific language governing permissions and
 // limitations under the License.
 
+use crate::{
+    mqtt::controller::call_broker::{
+        update_cache_by_add_session, update_cache_by_delete_session, MQTTInnerCallManager,
+    },
+    route::{
+        apply::RaftMachineApply,
+        data::{StorageData, StorageDataType},
+    },
+    storage::mqtt::session::MqttSessionStorage,
+};
 use grpc_clients::pool::ClientPool;
 use metadata_struct::mqtt::session::MqttSession;
 use prost::Message;
@@ -23,27 +33,11 @@
 use std::sync::Arc;
 use tonic::{Request, Response, Status};
 
-use crate::{
-    mqtt::controller::call_broker::{
-        update_cache_by_add_session, update_cache_by_delete_session, MQTTInnerCallManager,
-    },
-    route::{
-        apply::RaftMachineApply,
-        data::{StorageData, StorageDataType},
-    },
-    storage::mqtt::session::MqttSessionStorage,
-};
-
 pub fn list_session_by_req(
     rocksdb_engine_handler: &Arc<RocksDBEngine>,
-<<<<<<< HEAD
     request: Request<ListSessionRequest>,
 ) -> Result<Response<ListSessionReply>, Status> {
     let req = request.into_inner();
-=======
-    req: ListSessionRequest,
-) -> Result<Vec<String>, PlacementCenterError> {
->>>>>>> 866c7309
     let storage = MqttSessionStorage::new(rocksdb_engine_handler.clone());
 
     if !req.client_id.is_empty() {
@@ -77,12 +71,11 @@
         CreateSessionRequest::encode_to_vec(&req),
     );
 
-<<<<<<< HEAD
     if let Err(e) = raft_machine_apply.client_write(data).await {
         return Err(Status::cancelled(e.to_string()));
     };
 
-    let session = match serde_json::from_slice::<MqttSession>(&req.session) {
+    let session = match serde_json::from_str::<MqttSession>(&req.session) {
         Ok(session) => session,
         Err(e) => {
             return Err(Status::cancelled(e.to_string()));
@@ -95,11 +88,6 @@
     };
 
     Ok(Response::new(CreateSessionReply::default()))
-=======
-    let session = serde_json::from_str::<MqttSession>(&req.session)?;
-    update_cache_by_add_session(&req.cluster_name, call_manager, client_pool, session).await?;
-    Ok(())
->>>>>>> 866c7309
 }
 
 pub async fn update_session_by_req(
