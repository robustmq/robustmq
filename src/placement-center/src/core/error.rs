--- conflicted
+++ resolved
@@ -140,11 +140,9 @@
     #[error("Schema {0} Not found")]
     SchemaNotFound(String),
 
-<<<<<<< HEAD
     #[error("Will Message {0} does not exist")]
     WillMessageDoesNotExist(String),
-=======
+
     #[error("Schema [{0}] already exist")]
     SchemaAlreadyExist(String),
->>>>>>> 19e94a70
 }