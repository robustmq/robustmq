// Copyright 2023 RobustMQ Team
//
// Licensed under the Apache License, Version 2.0 (the "License");
// you may not use this file except in compliance with the License.
// You may obtain a copy of the License at
//
//     http://www.apache.org/licenses/LICENSE-2.0
//
// Unless required by applicable law or agreed to in writing, software
// distributed under the License is distributed on an "AS IS" BASIS,
// WITHOUT WARRANTIES OR CONDITIONS OF ANY KIND, either express or implied.
// See the License for the specific language governing permissions and
// limitations under the License.

use std::sync::Arc;

use grpc_clients::pool::ClientPool;
use protocol::placement_center::placement_center_journal::engine_service_server::EngineService;
use protocol::placement_center::placement_center_journal::{
    CreateNextSegmentReply, CreateNextSegmentRequest, CreateShardReply, CreateShardRequest,
    DeleteSegmentReply, DeleteSegmentRequest, DeleteShardReply, DeleteShardRequest,
    ListSegmentMetaReply, ListSegmentMetaRequest, ListSegmentReply, ListSegmentRequest,
    ListShardReply, ListShardRequest, UpdateSegmentMetaReply, UpdateSegmentMetaRequest,
    UpdateSegmentStatusReply, UpdateSegmentStatusRequest,
};
use rocksdb_engine::RocksDBEngine;
use tonic::{Request, Response, Status};

use crate::core::cache::PlacementCacheManager;
use crate::core::error::PlacementCenterError;
use crate::journal::cache::JournalCacheManager;
use crate::journal::controller::call_node::JournalInnerCallManager;
use crate::journal::services::segmet::{create_segment_by_req, delete_segment_by_req};
use crate::journal::services::shard::{create_shard_by_req, delete_shard_by_req};
use crate::route::apply::RaftMachineApply;
use crate::storage::journal::segment::SegmentStorage;
<<<<<<< HEAD
=======
use crate::storage::journal::segment_meta::SegmentMetadataStorage;
>>>>>>> 3270f66e
use crate::storage::journal::shard::ShardStorage;

pub struct GrpcEngineService {
    raft_machine_apply: Arc<RaftMachineApply>,
    engine_cache: Arc<JournalCacheManager>,
    cluster_cache: Arc<PlacementCacheManager>,
    rocksdb_engine_handler: Arc<RocksDBEngine>,
    call_manager: Arc<JournalInnerCallManager>,
    client_pool: Arc<ClientPool>,
}

impl GrpcEngineService {
    pub fn new(
        raft_machine_apply: Arc<RaftMachineApply>,
        engine_cache: Arc<JournalCacheManager>,
        cluster_cache: Arc<PlacementCacheManager>,
        rocksdb_engine_handler: Arc<RocksDBEngine>,
        call_manager: Arc<JournalInnerCallManager>,
        client_pool: Arc<ClientPool>,
    ) -> Self {
        GrpcEngineService {
            raft_machine_apply,
            engine_cache,
            cluster_cache,
            rocksdb_engine_handler,
            call_manager,
            client_pool,
        }
    }
}
impl GrpcEngineService {}

#[tonic::async_trait]
impl EngineService for GrpcEngineService {
    async fn list_shard(
        &self,
        request: Request<ListShardRequest>,
    ) -> Result<Response<ListShardReply>, Status> {
        let req = request.into_inner();
        if req.cluster_name.is_empty() {
            return Err(Status::cancelled(
                PlacementCenterError::RequestParamsNotEmpty(req.cluster_name).to_string(),
            ));
        }

        let shard_storage = ShardStorage::new(self.rocksdb_engine_handler.clone());
        let res = if req.namespace.is_empty() && req.shard_name.is_empty() {
            match shard_storage.list_by_cluster(&req.cluster_name) {
                Ok(list) => list,
                Err(e) => {
                    return Err(Status::cancelled(e.to_string()));
                }
            }
        } else if !req.namespace.is_empty() && req.shard_name.is_empty() {
            match shard_storage.list_by_cluster_namespace(&req.cluster_name, &req.namespace) {
                Ok(list) => list,
                Err(e) => {
                    return Err(Status::cancelled(e.to_string()));
                }
            }
        } else {
            match shard_storage.get(&req.cluster_name, &req.namespace, &req.shard_name) {
                Ok(Some(shard)) => vec![shard],
                Ok(None) => Vec::new(),
                Err(e) => {
                    return Err(Status::cancelled(e.to_string()));
                }
            }
        };

        let body = match serde_json::to_vec(&res) {
            Ok(data) => data,
            Err(e) => {
                return Err(Status::cancelled(e.to_string()));
            }
        };
        return Ok(Response::new(ListShardReply { shards: body }));
    }

    async fn create_shard(
        &self,
        request: Request<CreateShardRequest>,
    ) -> Result<Response<CreateShardReply>, Status> {
        let req = request.into_inner();

        if !self
            .cluster_cache
            .cluster_list
            .contains_key(&req.cluster_name)
        {
            return Err(Status::cancelled(
                PlacementCenterError::ClusterDoesNotExist(req.cluster_name).to_string(),
            ));
        }

        match create_shard_by_req(
            &self.engine_cache,
            &self.cluster_cache,
            &self.raft_machine_apply,
            &self.call_manager,
            &self.client_pool,
            &req,
        )
        .await
        {
            Ok(data) => {
                return Ok(Response::new(data));
            }
            Err(e) => {
                return Err(Status::cancelled(e.to_string()));
            }
        }
    }

    async fn delete_shard(
        &self,
        request: Request<DeleteShardRequest>,
    ) -> Result<Response<DeleteShardReply>, Status> {
        let req = request.into_inner();

        if !self
            .cluster_cache
            .cluster_list
            .contains_key(&req.cluster_name)
        {
            return Err(Status::cancelled(
                PlacementCenterError::ClusterDoesNotExist(req.cluster_name).to_string(),
            ));
        }

        match delete_shard_by_req(
            &self.raft_machine_apply,
            &self.engine_cache,
            &self.call_manager,
            &self.client_pool,
            &req,
        )
        .await
        {
            Ok(data) => {
                return Ok(Response::new(data));
            }
            Err(e) => {
                return Err(Status::cancelled(e.to_string()));
            }
        }
    }

    async fn list_segment(
        &self,
        request: Request<ListSegmentRequest>,
    ) -> Result<Response<ListSegmentReply>, Status> {
        let req = request.into_inner();
        if req.cluster_name.is_empty() {
            return Err(Status::cancelled(
                PlacementCenterError::RequestParamsNotEmpty(req.cluster_name).to_string(),
            ));
        }

        let segment_storage = SegmentStorage::new(self.rocksdb_engine_handler.clone());
        let res = if req.namespace.is_empty() && req.shard_name.is_empty() && req.segment_no == 0 {
            match segment_storage.list_by_cluster(&req.cluster_name) {
                Ok(list) => list,
                Err(e) => {
                    return Err(Status::cancelled(e.to_string()));
                }
            }
        } else if !req.namespace.is_empty() && req.shard_name.is_empty() && req.segment_no == 0 {
            match segment_storage.list_by_namespace(&req.cluster_name, &req.namespace) {
                Ok(list) => list,
                Err(e) => {
                    return Err(Status::cancelled(e.to_string()));
                }
            }
        } else if !req.namespace.is_empty() && !req.shard_name.is_empty() && req.segment_no == 0 {
            match segment_storage.list_by_shard(&req.cluster_name, &req.namespace, &req.shard_name)
            {
                Ok(list) => list,
                Err(e) => {
                    return Err(Status::cancelled(e.to_string()));
                }
            }
        } else {
            match segment_storage.get(
                &req.cluster_name,
                &req.namespace,
                &req.shard_name,
                req.segment_no,
            ) {
                Ok(Some(shard)) => vec![shard],
                Ok(None) => Vec::new(),
                Err(e) => {
                    return Err(Status::cancelled(e.to_string()));
                }
            }
        };

        let body = match serde_json::to_vec(&res) {
            Ok(data) => data,
            Err(e) => {
                return Err(Status::cancelled(e.to_string()));
            }
        };
        return Ok(Response::new(ListSegmentReply { segments: body }));
    }

    async fn create_next_segment(
        &self,
        request: Request<CreateNextSegmentRequest>,
    ) -> Result<Response<CreateNextSegmentReply>, Status> {
        let req = request.into_inner();

        if !self
            .cluster_cache
            .cluster_list
            .contains_key(&req.cluster_name)
        {
            return Err(Status::cancelled(
                PlacementCenterError::ClusterDoesNotExist(req.cluster_name).to_string(),
            ));
        }

        match create_segment_by_req(
            &self.engine_cache,
            &self.cluster_cache,
            &self.raft_machine_apply,
            &self.call_manager,
            &self.client_pool,
            &req,
        )
        .await
        {
            Ok(data) => {
                return Ok(Response::new(data));
            }
            Err(e) => {
                return Err(Status::cancelled(e.to_string()));
            }
        }
    }

    async fn delete_segment(
        &self,
        request: Request<DeleteSegmentRequest>,
    ) -> Result<Response<DeleteSegmentReply>, Status> {
        let req = request.into_inner();

        if !self
            .cluster_cache
            .cluster_list
            .contains_key(&req.cluster_name)
        {
            return Err(Status::cancelled(
                PlacementCenterError::ClusterDoesNotExist(req.cluster_name).to_string(),
            ));
        }

        match delete_segment_by_req(
            &self.engine_cache,
            &self.raft_machine_apply,
            &self.call_manager,
            &self.client_pool,
            &req,
        )
        .await
        {
            Ok(data) => return Ok(Response::new(data)),
<<<<<<< HEAD
=======
            Err(e) => {
                return Err(Status::cancelled(e.to_string()));
            }
        }
    }

    async fn update_segment_status(
        &self,
        request: Request<UpdateSegmentStatusRequest>,
    ) -> Result<Response<UpdateSegmentStatusReply>, Status> {
        let _ = request.into_inner();

        return Ok(Response::new(UpdateSegmentStatusReply::default()));
    }

    async fn list_segment_meta(
        &self,
        request: Request<ListSegmentMetaRequest>,
    ) -> Result<Response<ListSegmentMetaReply>, Status> {
        let req = request.into_inner();
        if req.cluster_name.is_empty() {
            return Err(Status::cancelled(
                PlacementCenterError::RequestParamsNotEmpty(req.cluster_name).to_string(),
            ));
        }

        let storage = SegmentMetadataStorage::new(self.rocksdb_engine_handler.clone());
        let res = if req.namespace.is_empty() && req.shard_name.is_empty() && req.segment_no == 0 {
            match storage.list_by_cluster(&req.cluster_name) {
                Ok(list) => list,
                Err(e) => {
                    return Err(Status::cancelled(e.to_string()));
                }
            }
        } else if !req.namespace.is_empty() && req.shard_name.is_empty() && req.segment_no == 0 {
            match storage.list_by_namespace(&req.cluster_name, &req.namespace) {
                Ok(list) => list,
                Err(e) => {
                    return Err(Status::cancelled(e.to_string()));
                }
            }
        } else if !req.namespace.is_empty() && !req.shard_name.is_empty() && req.segment_no == 0 {
            match storage.list_by_shard(&req.cluster_name, &req.namespace, &req.shard_name) {
                Ok(list) => list,
                Err(e) => {
                    return Err(Status::cancelled(e.to_string()));
                }
            }
        } else {
            match storage.get(
                &req.cluster_name,
                &req.namespace,
                &req.shard_name,
                req.segment_no,
            ) {
                Ok(Some(shard)) => vec![shard],
                Ok(None) => Vec::new(),
                Err(e) => {
                    return Err(Status::cancelled(e.to_string()));
                }
            }
        };

        let body = match serde_json::to_vec(&res) {
            Ok(data) => data,
>>>>>>> 3270f66e
            Err(e) => {
                return Err(Status::cancelled(e.to_string()));
            }
        };
        return Ok(Response::new(ListSegmentMetaReply { segments: body }));
    }

    async fn update_segment_meta(
        &self,
        request: Request<UpdateSegmentMetaRequest>,
    ) -> Result<Response<UpdateSegmentMetaReply>, Status> {
        let _ = request.into_inner();
        return Ok(Response::new(UpdateSegmentMetaReply::default()));
    }
}<|MERGE_RESOLUTION|>--- conflicted
+++ resolved
@@ -34,10 +34,7 @@
 use crate::journal::services::shard::{create_shard_by_req, delete_shard_by_req};
 use crate::route::apply::RaftMachineApply;
 use crate::storage::journal::segment::SegmentStorage;
-<<<<<<< HEAD
-=======
 use crate::storage::journal::segment_meta::SegmentMetadataStorage;
->>>>>>> 3270f66e
 use crate::storage::journal::shard::ShardStorage;
 
 pub struct GrpcEngineService {
@@ -305,8 +302,6 @@
         .await
         {
             Ok(data) => return Ok(Response::new(data)),
-<<<<<<< HEAD
-=======
             Err(e) => {
                 return Err(Status::cancelled(e.to_string()));
             }
@@ -372,7 +367,6 @@
 
         let body = match serde_json::to_vec(&res) {
             Ok(data) => data,
->>>>>>> 3270f66e
             Err(e) => {
                 return Err(Status::cancelled(e.to_string()));
             }
